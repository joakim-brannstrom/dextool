--- conflicted
+++ resolved
@@ -526,12 +526,8 @@
     clear_current_mutant_info();
     var orgs = document.querySelectorAll(".original");
     var muts = document.querySelectorAll(".mutant");
-<<<<<<< HEAD
     var longMutants = document.querySelectorAll(".active_long_mutant");
-    for (var i=0; i<orgs.length; i++) {
-=======
     for (var i = 0; i < orgs.length; i++) {
->>>>>>> 3a58e2c0
         orgs[i].style.display = "inline";
     }
     for (i = 0; i < muts.length; i++) {

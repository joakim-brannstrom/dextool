<div id="mousehover"></div>
<div id="info_wrapper">
<<<<<<< HEAD
  <div id="info" class="fixed">
    <table>
      <tr>
        <td><span class="xx_label">Id: </span> <span id="current_mutant_id"></span></td>
        <td></td>
        <td><a href="../index.html" style="color: white">To index</a></td>
      </tr>
      <tr>
        <td><span class="xx_label">Original: </span></td>
        <td><span id="current_mutant_original"></span></td>
        <td><input id="show_legend" type="checkbox" onclick='click_show_legend(this)' /><span class="xx_label"
            id="legend">Legend</span></td>
            
      </tr>
      <tr>
        <td><span class="xx_label">Status: </span></td>
        <td><span id="current_mutant_status"></span></td>
        <td><span id="current_mutant_metadata"></span></td>
      </tr>
      <tr>
        <td><span class="xx_label">Mutant: </span></td>
        <td>
          <select id="current_mutant">
            <option value="-1" selected="selected">Original</option>
          </select>
        </td>
        <td><input id="show_mutant" type="checkbox" checked onclick='click_show_mutant(this)' /><span
            class="xx_label">Show</span></td>
      </tr>
    </table>
    
    <div id="filter_wrapper">
      <p class="filter_title">Testcases to display<button type="button" onclick="hide_testcases()"
          class="show_testcases">Show</button></p>
      <input id="num_testcases" type="number" min="0" max="10" step="1" value="5" />
    </div>
    
    <table style="display: none;" id="legend_box">
      <tr id="legend1">
        <td><span id="legend1_action" class="xx_label"></span></td>
        <td><span id="legend1_key"></span></td>
      </tr>
      <tr id="legend2">
        <td><span id="legend2_action" class="xx_label"></span></td>
        <td><span id="legend2_key"></span></td>
      </tr>
      <tr id="legend3">
        <td><span id="legend3_action" class="xx_label"></span></td>
        <td><span id="legend3_key"></span></td>
      </tr>
      <tr id="legend4">
        <td><span id="legend4_action" class="xx_label"></span></td>
        <td><span id="legend4_key"></span></td>
      </tr>
      <tr id="legend5">
        <td><span id="legend5_action" class="xx_label"></span></td>
        <td><span id="legend5_key"></span></td>
      </tr>
    </table>
  </div>
=======
<div id="info" class="fixed">
<table>
  <tr>
    <td><span class="xx_label">Id: </span> <span id="current_mutant_id"></span></td>
    <td></td>
    <td><a href="../index.html" style="color: white">To index</a></td>
  </tr>
  <tr>
    <td><span class="xx_label">Original: </span></td>
    <td><span id="current_mutant_original"></span></td>
    <td><input id="show_legend" type="checkbox" onclick='click_show_legend(this)'/><span class="xx_label" id="legend">Legend</span></td>
  </tr>
  <tr>
    <td><span class="xx_label">Status: </span></td>
    <td><span id="current_mutant_status"></span></td>
    <td><span id="current_mutant_metadata"></span></td>
  </tr>
  <tr>
    <td><span class="xx_label">Mutant: </span></td>
    <td>
      <select id="current_mutant">
        <option value="-1" selected="selected">Original</option>
      </select>
    </td>
    <td><input id="show_mutant" type="checkbox" checked onclick='click_show_mutant(this)'/><span class="xx_label">Show</span></td>
  </tr>
  <tr>
    <td></td>
    <td></td>
    <td><input id="show_coverage" type="checkbox" checked onclick='click_show_coverage(this)'/><span class="xx_label">Coverage</span></td>
  </tr>
</table>
<div id="filter_wrapper">
<p class="filter_title">Testcases to display</p>
<input id="num_testcases" type="number" min="0" max="10" step="1" value="5"/>
<p class="filter_title">Filter by kind</p>
<table id="filter_kind">
</table>
<p class="filter_title">Filter by status</p>
<table id="filter_status">
</table>
</div>
<table style="display: none;" id="legend_box">
  <tr id="legend1">
    <td><span id="legend1_action" class="xx_label"></span></td>
    <td><span id="legend1_key"></span></td>
  </tr>
  <tr id="legend2">
    <td><span id="legend2_action" class="xx_label"></span></td>
    <td><span id="legend2_key"></span></td>
  </tr>
  <tr id="legend3">
    <td><span id="legend3_action" class="xx_label"></span></td>
    <td><span id="legend3_key"></span></td>
  </tr>
  <tr id="legend4">
    <td><span id="legend4_action" class="xx_label"></span></td>
    <td><span id="legend4_key"></span></td>
  </tr>
  <tr id="legend5">
    <td><span id="legend5_action" class="xx_label"></span></td>
    <td><span id="legend5_key"></span></td>
  </tr>
  <tr id="legend6">
    <td><span id="legend6_action" class="xx_label"></span></td>
    <td><span id="legend6_key"></span></td>
  </tr>
</table>
>>>>>>> b7eaca6d
</div>
<div id="info_table_wrapper" class="fixed">

</div><|MERGE_RESOLUTION|>--- conflicted
+++ resolved
@@ -1,6 +1,5 @@
 <div id="mousehover"></div>
 <div id="info_wrapper">
-<<<<<<< HEAD
   <div id="info" class="fixed">
     <table>
       <tr>
@@ -59,78 +58,12 @@
         <td><span id="legend5_action" class="xx_label"></span></td>
         <td><span id="legend5_key"></span></td>
       </tr>
+      <tr id="legend6">
+        <td><span id="legend6_action" class="xx_label"></span></td>
+        <td><span id="legend6_key"></span></td>
+      </tr>
     </table>
   </div>
-=======
-<div id="info" class="fixed">
-<table>
-  <tr>
-    <td><span class="xx_label">Id: </span> <span id="current_mutant_id"></span></td>
-    <td></td>
-    <td><a href="../index.html" style="color: white">To index</a></td>
-  </tr>
-  <tr>
-    <td><span class="xx_label">Original: </span></td>
-    <td><span id="current_mutant_original"></span></td>
-    <td><input id="show_legend" type="checkbox" onclick='click_show_legend(this)'/><span class="xx_label" id="legend">Legend</span></td>
-  </tr>
-  <tr>
-    <td><span class="xx_label">Status: </span></td>
-    <td><span id="current_mutant_status"></span></td>
-    <td><span id="current_mutant_metadata"></span></td>
-  </tr>
-  <tr>
-    <td><span class="xx_label">Mutant: </span></td>
-    <td>
-      <select id="current_mutant">
-        <option value="-1" selected="selected">Original</option>
-      </select>
-    </td>
-    <td><input id="show_mutant" type="checkbox" checked onclick='click_show_mutant(this)'/><span class="xx_label">Show</span></td>
-  </tr>
-  <tr>
-    <td></td>
-    <td></td>
-    <td><input id="show_coverage" type="checkbox" checked onclick='click_show_coverage(this)'/><span class="xx_label">Coverage</span></td>
-  </tr>
-</table>
-<div id="filter_wrapper">
-<p class="filter_title">Testcases to display</p>
-<input id="num_testcases" type="number" min="0" max="10" step="1" value="5"/>
-<p class="filter_title">Filter by kind</p>
-<table id="filter_kind">
-</table>
-<p class="filter_title">Filter by status</p>
-<table id="filter_status">
-</table>
-</div>
-<table style="display: none;" id="legend_box">
-  <tr id="legend1">
-    <td><span id="legend1_action" class="xx_label"></span></td>
-    <td><span id="legend1_key"></span></td>
-  </tr>
-  <tr id="legend2">
-    <td><span id="legend2_action" class="xx_label"></span></td>
-    <td><span id="legend2_key"></span></td>
-  </tr>
-  <tr id="legend3">
-    <td><span id="legend3_action" class="xx_label"></span></td>
-    <td><span id="legend3_key"></span></td>
-  </tr>
-  <tr id="legend4">
-    <td><span id="legend4_action" class="xx_label"></span></td>
-    <td><span id="legend4_key"></span></td>
-  </tr>
-  <tr id="legend5">
-    <td><span id="legend5_action" class="xx_label"></span></td>
-    <td><span id="legend5_key"></span></td>
-  </tr>
-  <tr id="legend6">
-    <td><span id="legend6_action" class="xx_label"></span></td>
-    <td><span id="legend6_key"></span></td>
-  </tr>
-</table>
->>>>>>> b7eaca6d
 </div>
 <div id="info_table_wrapper" class="fixed">
 

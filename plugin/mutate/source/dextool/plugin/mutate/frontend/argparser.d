--- conflicted
+++ resolved
@@ -493,11 +493,7 @@
                    "max-alive", "stop after NR alive mutants is found (only effective with -L or --diff-from-stdin)", &maxAlive,
                    "max-runtime", format("max time to run the mutation testing for (default: %s)", mutationTest.maxRuntime), &maxRuntime,
                    "metadata", "prioritieses files that are sent by JSON", &mutationTest.metadataPath,
-<<<<<<< HEAD
-                   "m|mutant", "kind of mutation to test " ~ format("[%(%s|%)]", [EnumMembers!MutationKind]), &mutants,
-=======
                    "m|mutant", "do not use. this option is deprecated", &mutationDeprecated,
->>>>>>> db7f5c35
                    "no-skipped", "do not skip mutants that are covered by others", &noSkip,
                    "order", "determine in what order mutants are chosen " ~ format("[%(%s|%)]", [EnumMembers!MutationOrder]), &mutationTest.mutationOrder,
                    "out", out_help, &workArea.rawRoot,
@@ -543,12 +539,10 @@
             mutationTest.constraint = parseUserTestConstraint(testConstraint);
             mutationTest.useSkipMutant.get = !noSkip;
 
-<<<<<<< HEAD
             coverage.metadataPath = mutationTest.metadataPath;
-=======
+
             if (!mutationDeprecated.empty)
                 logger.warning("CLI parameter -m|--mutant is deprecated for command group test. It only has an effect for analyze and admin.");
->>>>>>> db7f5c35
         }
 
         void reportG(string[] args) {

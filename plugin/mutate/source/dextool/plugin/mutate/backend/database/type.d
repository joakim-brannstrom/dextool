--- conflicted
+++ resolved
@@ -226,26 +226,23 @@
 
         attr.match!((NoMetadata a) {}, (NoMut a) => put(w, "nomut"));
     }
-<<<<<<< HEAD
+
+    import std.range : isOutputRange;
+
+    string toString() @safe pure const {
+        import std.array : appender;
+
+        auto buf = appender!string;
+        toString(buf);
+        return buf.data;
+    }
+
+    void toString(Writer)(ref Writer w) const if (isOutputRange!(Writer, char)) {
+        kindToString(w);
+    }
 }
 
 struct Rationale {
     string payload;
     alias payload this;
-=======
-
-    import std.range : isOutputRange;
-
-    string toString() @safe pure const {
-        import std.array : appender;
-
-        auto buf = appender!string;
-        toString(buf);
-        return buf.data;
-    }
-
-    void toString(Writer)(ref Writer w) const if (isOutputRange!(Writer, char)) {
-        kindToString(w);
-    }
->>>>>>> 43f4bfec
 }
--- conflicted
+++ resolved
@@ -111,16 +111,8 @@
 immutable schemaMutantQTable = "schema_mutant_q";
 immutable schemaSizeQTable = "schema_size_q";
 immutable schemaVersionTable = "schema_version";
-<<<<<<< HEAD
-immutable schemataFragmentTable = "schemata_fragment";
-immutable schemataMutantTable = "schemata_mutant";
-immutable schemataTable = "schemata";
-immutable schemataUsedTable = "schemata_used";
-=======
 immutable schemaFragmentV2Table = "schema_fragment_v2";
 immutable schemaMutantV2Table = "schemata_mutant_v2";
-immutable srcCovInfoTable = "src_cov_info";
->>>>>>> db7f5c35
 immutable srcCovTable = "src_cov_instr";
 immutable srcCovTimeStampTable = "src_cov_timestamp";
 immutable srcMetadataTable = "src_metadata";
@@ -130,13 +122,10 @@
 immutable testCmdTable = "test_cmd";
 immutable testFilesTable = "test_files";
 
-<<<<<<< HEAD
 private immutable srcCovInfoTable = "src_cov_info";
-=======
 private immutable schemataTable = "schemata";
 private immutable schemataMutantTable = "schemata_mutant";
 private immutable schemataUsedTable = "schemata_used";
->>>>>>> db7f5c35
 private immutable invalidSchemataTable = "invalid_schemata";
 private immutable schemataWorkListTable = "schemata_worklist";
 private immutable testCaseTableV1 = "test_case";
@@ -2098,7 +2087,8 @@
 
 // 2022-08-10
 void upgradeV53(ref Miniorm db) {
-    @TableName(mutationStatusTable) @TableConstraint("checksum UNIQUE (checksum)")
+    @TableName(mutationStatusTable)
+    @TableConstraint("checksum UNIQUE (checksum)")
     struct MutationStatusTbl {
         long id;
 
@@ -2220,12 +2210,6 @@
     db.run(buildSchema!MutationStatusTbl);
 }
 
-<<<<<<< HEAD
-void upgradeV56(ref Miniorm db) {
-    db.run("DROP TABLE " ~ srcCovInfoTable);
-    db.run("DROP TABLE " ~ srcCovTable);
-    db.run(buildSchema!CoverageCodeRegionTable);
-=======
 // 2022-08-23
 void upgradeV56(ref Miniorm db) {
     foreach (tbl; [nomutDataTable, markedMutantTable]) {
@@ -2257,7 +2241,6 @@
             schemataTable
         ])
         db.run("DROP TABLE " ~ a);
->>>>>>> db7f5c35
 }
 
 void replaceTbl(ref Miniorm db, string src, string dst) {

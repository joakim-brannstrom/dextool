--- conflicted
+++ resolved
@@ -114,12 +114,6 @@
 immutable schemaMutantV2Table = "schemata_mutant_v2";
 immutable schemaSizeQTable = "schema_size_q";
 immutable schemaVersionTable = "schema_version";
-<<<<<<< HEAD
-immutable schemaFragmentV2Table = "schema_fragment_v2";
-immutable schemaMutantV2Table = "schemata_mutant_v2";
-=======
-immutable srcCovInfoTable = "src_cov_info";
->>>>>>> 1d3b5e71
 immutable srcCovTable = "src_cov_instr";
 immutable srcCovTimeStampTable = "src_cov_timestamp";
 immutable srcMetadataTable = "src_metadata";
@@ -872,14 +866,8 @@
             RuntimeHistoryTable,
             MutationScoreHistoryTable,
             MutationFileScoreHistoryTable, TestFilesTable, CoverageCodeRegionTable,
-<<<<<<< HEAD
             CoverageTimeTtampTable, DependencyFileTable,
-            DependencyRootTable, DextoolVersionTable, TestCmdOriginalTable,
-=======
-            CoverageInfoTable, CoverageTimeTtampTable, DependencyFileTable,
             DependencyRootTable, DextoolVersionTable, ConfigVersionTable,
-            TestCmdOriginalTable,
->>>>>>> 1d3b5e71
             TestCmdMutatedTable,
             MutantMemOverloadtWorklistTbl, TestCmdRelMutantTable,
             TestCmdTable, SchemaMutantV2Table, SchemaFragmentV2Table));
@@ -2282,13 +2270,6 @@
         db.run("DROP TABLE " ~ a);
 }
 
-<<<<<<< HEAD
-// 2022-10-14
-void upgradeV61(ref Miniorm db) {
-    foreach (a; [srcCovTable, srcCovInfoTable])
-        db.run("DROP TABLE " ~ a);
-    db.run(buildSchema!CoverageCodeRegionTable);
-=======
 void upgradeV61(ref Miniorm db) {
     immutable newTbl = "new_" ~ mutationTable;
     db.run(buildSchema!MutationTbl("new_"));
@@ -2300,7 +2281,6 @@
 
 void upgradeV62(ref Miniorm db) {
     db.run(buildSchema!ConfigVersionTable);
->>>>>>> 1d3b5e71
 }
 
 void replaceTbl(ref Miniorm db, string src, string dst) {

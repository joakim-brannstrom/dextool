/**
Copyright: Copyright (c) 2018, Joakim Brännström. All rights reserved.
License: MPL-2
Author: Joakim Brännström (joakim.brannstrom@gmx.com)

This Source Code Form is subject to the terms of the Mozilla Public License,
v.2.0. If a copy of the MPL was not distributed with this file, You can obtain
one at http://mozilla.org/MPL/2.0/.
*/
module dextool.plugin.mutate.backend.report.html;

import logger = std.experimental.logger;
import std.algorithm : max, each, map, min, canFind, sort, filter, joiner;
import std.array : Appender, appender, array, empty;
import std.datetime : dur, days, Clock;
import std.exception : collectException;
import std.format : format;
import std.functional : toDelegate;
import std.path : buildPath, baseName, relativePath;
import std.range : only;
import std.stdio : File;
import std.typecons : tuple, Tuple;
import std.utf : toUTF8, byChar;
import std.conv;

import arsd.dom : Document, Element, require, Table, RawSource, Link;
import my.actor;
import my.actor.utility.limiter;
import my.gc.refc;
import my.optional;
import my.set;

import dextool.plugin.mutate.backend.database : Database, FileRow,
    FileMutantRow, MutationId, MutationStatusId;
import dextool.plugin.mutate.backend.database.type : CovRegionStatus;

import dextool.plugin.mutate.backend.diff_parser : Diff;
import dextool.plugin.mutate.backend.interface_ : FilesysIO;
import dextool.plugin.mutate.backend.report.type : FileReport, FilesReporter;
import dextool.plugin.mutate.backend.report.utility : ignoreFluctuations;
import dextool.plugin.mutate.backend.type : Mutation, Offset, SourceLoc, Token;
import dextool.plugin.mutate.backend.utility : Profile;
import dextool.plugin.mutate.config : ConfigReport;
import dextool.plugin.mutate.type : MutationKind, ReportKind, ReportSection;
import dextool.type : AbsolutePath, Path;

import dextool.plugin.mutate.backend.report.html.constants : HtmlStyle = Html, DashboardCss;
import dextool.plugin.mutate.backend.report.html.tmpl;
import dextool.plugin.mutate.backend.resource;
import dextool.plugin.mutate.backend.database.type : FileScore;

@safe:

void report(ref System sys, AbsolutePath dbPath, const MutationKind[] userKinds,
        ConfigReport conf, FilesysIO fio, ref Diff diff) @trusted {
    import dextool.plugin.mutate.backend.database : FileMutantRow;
    import dextool.plugin.mutate.backend.mutation_type : toInternal;

    auto flowCtrl = sys.spawn(&spawnFlowControlTotalCPUs);
    auto reportCollector = sys.spawn(&spawnFileReportCollector, flowCtrl);
    auto overview = sys.spawn(&spawnOverviewActor, flowCtrl, reportCollector,
            dbPath, userKinds.dup, conf, fio, diff);

    auto self = scopedActor;
    self.request(overview, infTimeout).send(WaitForDoneMsg.init).then((bool a) {});
}

struct FileIndex {
    import dextool.plugin.mutate.backend.report.analyzers : MutationScore;

    Path path;
    string display;
    MutationScore stat;
}

@safe:
private:

string toJson(string s) {
    import std.json : JSONValue;

    return JSONValue(s).toString;
}

struct FileCtx {
    import std.stdio : File;
    import blob_model : Blob;
    import dextool.plugin.mutate.backend.database : FileId, TestCaseInfo2;

    Path processFile;
    File out_;

    Spanner span;

    Document doc;

    // The text of the current file that is being processed.
    Blob raw;

    /// Database ID for this file.
    FileId fileId;

    /// Find the test cases that killed a mutant. They are sorted by most killed -> least killed.
    TestCaseInfo[][MutationId] tcKilledMutant;

    /// All test cases in the file.
    TestCaseInfo[] testCases;

    static FileCtx make(string title, FileId id, Blob raw, TestCaseInfo2[] tc_info) @trusted {
        import dextool.plugin.mutate.backend.report.html.tmpl;

        auto r = FileCtx.init;
        r.doc = tmplBasicPage.filesCss;
        r.doc.title = title;
        r.doc.mainBody.setAttribute("onload", "javascript:init();");

        auto s = r.doc.root.childElements("head")[0].addChild("style");
        s.addChild(new RawSource(r.doc, tmplIndexStyle));

        s = r.doc.root.childElements("head")[0].addChild("script");
        s.addChild(new RawSource(r.doc, jsSource));

        r.doc.mainBody.appendHtml(tmplIndexBody);

        r.fileId = id;

        r.raw = raw;

        typeof(tcKilledMutant) tmp;
        foreach (a; tc_info) {
            foreach (mut; a.killed) {
                tmp.update(mut, { return [TestCaseInfo(a.name, a.killed.length)]; },
                        (ref TestCaseInfo[] v) => v ~= TestCaseInfo(a.name, a.killed.length));
            }
        }
        r.testCases = tc_info.map!(a => TestCaseInfo(a.name, a.killed.length)).array;

        foreach (kv; tmp.byKeyValue) {
            r.tcKilledMutant[kv.key] = kv.value.sort.array;
        }

        return r;
    }

    TestCaseInfo[] getTestCaseInfo(MutationId mutationId) @safe pure nothrow {
        if (auto v = mutationId in tcKilledMutant)
            return *v;
        return null;
    }

    static struct TestCaseInfo {
        import dextool.plugin.mutate.backend.type : TestCase;

        TestCase name;
        long killed;

        int opCmp(ref const typeof(this) s) @safe pure nothrow const @nogc scope {
            if (killed < s.killed)
                return -1;
            else if (killed > s.killed)
                return 1;
            else if (name < s.name)
                return -1;
            else if (name > s.name)
                return 1;
            return 0;
        }

        bool opEquals(ref const typeof(this) s) @safe pure nothrow const @nogc scope {
            return name == s.name;
        }

        size_t toHash() @safe nothrow const {
            return name.toHash;
        }
    }
}

auto tokenize(AbsolutePath base_dir, Path f) @trusted {
    import std.typecons : Yes;
    import libclang_ast.context;
    static import dextool.plugin.mutate.backend.utility;

    const fpath = buildPath(base_dir, f).Path.AbsolutePath;
    auto ctx = ClangContext(Yes.useInternalHeaders, Yes.prependParamSyntaxOnly);
    return dextool.plugin.mutate.backend.utility.tokenize!(Yes.splitMultiLineTokens)(ctx, fpath);
}

struct FileMutant {
nothrow:
    static struct Text {
        /// the original text that covers the offset.
        string original;
        /// The mutation text that covers the offset.
        string mutation;
    }

    MutationId id;
    MutationStatusId stId;
    Offset offset;
    Text txt;
    Mutation mut;

    this(MutationId id, MutationStatusId stId, Offset offset, string original,
            string mutation, Mutation mut) {
        import std.utf : validate;
        import dextool.plugin.mutate.backend.type : invalidUtf8;

        this.id = id;
        this.stId = stId;
        this.offset = offset;
        this.mut = mut;

        try {
            validate(original);
            this.txt.original = original;
        } catch (Exception e) {
            this.txt.original = invalidUtf8;
        }

        try {
            validate(mutation);
            // users prefer being able to see what has been removed.
            if (mutation.length == 0)
                this.txt.mutation = "/* " ~ this.txt.original ~ " */";
            else
                this.txt.mutation = mutation;
        } catch (Exception e) {
            this.txt.mutation = invalidUtf8;
        }
    }

    this(MutationId id, MutationStatusId stId, Offset offset, string original) {
        this(id, stId, offset, original, null, Mutation.init);
    }

    string original() @safe pure nothrow const @nogc {
        return txt.original;
    }

    string mutation() @safe pure nothrow const @nogc {
        return txt.mutation;
    }

    int opCmp(ref const typeof(this) s) const @safe {
        if (offset.begin > s.offset.begin)
            return 1;
        if (offset.begin < s.offset.begin)
            return -1;
        if (offset.end > s.offset.end)
            return 1;
        if (offset.end < s.offset.end)
            return -1;
        return 0;
    }
}

@("shall be possible to construct a FileMutant in @safe")
@safe unittest {
    auto fmut = FileMutant(MutationId(1), MutationStatusId(1), Offset(1, 2), "smurf");
}

/*
I get a mutant that have a start/end offset.
I have all tokens.
I can't write the html before I have all mutants for the offset.
Hmm potentially this mean that I can't write any html until I have analyzed all mutants for the file.
This must be so....

How to do it?

From reading https://stackoverflow.com/questions/11389627/span-overlapping-strings-in-a-paragraph
it seems that generating a <span..> for each token with multiple classes in them. A class for each mutant.
then they can be toggled on/off.

a <href> tag to the beginning to jump to the mutant.
*/

/** Provide an interface to travers the tokens and get the overlapping mutants.
 */
struct Spanner {
    import std.container : RedBlackTree, redBlackTree;
    import std.range : isOutputRange;

    alias BTree(T) = RedBlackTree!(T, "a < b", true);

    BTree!Token tokens;
    BTree!FileMutant muts;

    this(Token[] tokens) @trusted {
        this.tokens = new typeof(this.tokens);
        this.muts = new typeof(this.muts)();

        this.tokens.insert(tokens);
    }

    void put(const FileMutant fm) @trusted {
        muts.insert(fm);
    }

    SpannerRange toRange() @safe {
        return SpannerRange(tokens, muts);
    }

    string toString() @safe pure const {
        auto buf = appender!string;
        this.toString(buf);
        return buf.data;
    }

    void toString(Writer)(ref Writer w) const if (isOutputRange!(Writer, char)) {
        import std.format : formattedWrite;
        import std.range : zip, StoppingPolicy;
        import std.string;
        import std.algorithm : max;
        import std.traits : Unqual;

        ulong sz;

        foreach (ref const t; zip(StoppingPolicy.longest, tokens[], muts[])) {
            auto c0 = format("%s", cast(Unqual!(typeof(t[0]))) t[0]);
            string c1;
            if (t[1] != typeof(t[1]).init)
                c1 = format("%s", cast(Unqual!(typeof(t[1]))) t[1]);
            sz = max(sz, c0.length, c1.length);
            formattedWrite(w, "%s | %s\n", c0.rightJustify(sz), c1);
        }
    }
}

@("shall be possible to construct a Spanner in @safe")
@safe unittest {
    import std.algorithm;
    import std.range;
    import clang.c.Index : CXTokenKind;

    auto toks = zip(iota(10), iota(10, 20)).map!(a => Token(CXTokenKind.comment,
            Offset(a[0], a[1]), SourceLoc.init, SourceLoc.init, a[0].to!string)).retro.array;
    auto span = Spanner(toks);

    span.put(FileMutant(MutationId(1), MutationStatusId(1), Offset(1, 10), "smurf"));
    span.put(FileMutant(MutationId(1), MutationStatusId(1), Offset(9, 15), "donkey"));

    // TODO add checks
}

/**
 *
 * # Overlap Cases
 * 1. Perfekt overlap
 * |--T--|
 * |--M--|
 *
 * 2. Token enclosing mutant
 * |---T--|
 *   |-M-|
 *
 * 3. Mutant beginning inside a token
 * |---T--|
 *   |-M----|
 *
 * 4. Mutant overlapping multiple tokens.
 * |--T--|--T--|
 * |--M--------|
 */
struct SpannerRange {
    alias BTree = Spanner.BTree;

    BTree!Token tokens;
    BTree!FileMutant muts;

    this(BTree!Token tokens, BTree!FileMutant muts) @safe {
        this.tokens = tokens;
        this.muts = muts;
        dropMutants;
    }

    Span front() @safe pure nothrow {
        assert(!empty, "Can't get front of an empty range");
        auto t = tokens.front;
        if (muts.empty)
            return Span(t);

        auto app = appender!(FileMutant[])();
        foreach (m; muts) {
            if (m.offset.begin < t.offset.end)
                app.put(m);
            else
                break;
        }

        return Span(t, app.data);
    }

    void popFront() @safe {
        assert(!empty, "Can't pop front of an empty range");
        tokens.removeFront;
        dropMutants;
    }

    bool empty() @safe pure nothrow @nogc {
        return tokens.empty;
    }

    private void dropMutants() @safe {
        if (tokens.empty)
            return;

        // removing mutants that the tokens have "passed by"
        const t = tokens.front;
        auto r = muts[].filter!(a => a.offset.end <= t.offset.begin).array;
        muts.removeKey(r);
    }
}

struct Span {
    import std.range : isOutputRange;

    Token tok;
    FileMutant[] muts;

    string toString() @safe pure const {
        auto buf = appender!string;
        toString(buf);
        return buf.data;
    }

    void toString(Writer)(ref Writer w) const if (isOutputRange!(Writer, char)) {
        import std.format : formattedWrite;
        import std.range : put;

        formattedWrite(w, "%s|%(%s %)", tok, muts);
    }
}

@("shall return a range grouping mutants by the tokens they overlap")
@safe unittest {
    import std.algorithm;
    import std.range;
    import clang.c.Index : CXTokenKind;

    import unit_threaded : shouldEqual;

    auto offsets = zip(iota(0, 150, 10), iota(10, 160, 10)).map!(a => Offset(a[0], a[1])).array;

    auto toks = offsets.map!(a => Token(CXTokenKind.comment, a, SourceLoc.init,
            SourceLoc.init, a.begin.to!string)).retro.array;
    auto span = Spanner(toks);

    span.put(FileMutant(MutationId(2), MutationStatusId(1), Offset(11, 15),
            "token enclosing mutant"));
    span.put(FileMutant(MutationId(3), MutationStatusId(1), Offset(31, 42),
            "mutant beginning inside a token"));
    span.put(FileMutant(MutationId(4), MutationStatusId(1), Offset(50, 80),
            "mutant overlapping multiple tokens"));

    span.put(FileMutant(MutationId(5), MutationStatusId(1), Offset(90, 100),
            "1 multiple mutants for a token"));
    span.put(FileMutant(MutationId(6), MutationStatusId(1), Offset(90, 110),
            "2 multiple mutants for a token"));
    span.put(FileMutant(MutationId(1), MutationStatusId(1), Offset(120, 130), "perfect overlap"));

    auto res = span.toRange.array;
    //logger.tracef("%(%s\n%)", res);
    res[1].muts[0].id.get.shouldEqual(2);
    res[2].muts.length.shouldEqual(0);
    res[3].muts[0].id.get.shouldEqual(3);
    res[4].muts[0].id.get.shouldEqual(3);
    res[5].muts[0].id.get.shouldEqual(4);
    res[6].muts[0].id.get.shouldEqual(4);
    res[7].muts[0].id.get.shouldEqual(4);
    res[8].muts.length.shouldEqual(0);
    res[9].muts.length.shouldEqual(2);
    res[9].muts[0].id.get.shouldEqual(5);
    res[9].muts[1].id.get.shouldEqual(6);
    res[10].muts[0].id.get.shouldEqual(6);
    res[11].muts.length.shouldEqual(0);
    res[12].muts[0].id.get.shouldEqual(1);
    res[13].muts.length.shouldEqual(0);
}

void toIndex(FileIndex[] files, Element root, string htmlFileDir, FileScore[] scoreHistory = null) @trusted {
    import std.algorithm : sort, filter;

    DashboardCss.h2(root.addChild(new Link("#files", null)).setAttribute("id", "files"), "Files");

    auto fltr = root.addChild("div").addClass("input-group");
    fltr.addChild("input").setAttribute("type", "search").setAttribute("id", "fileFilterInput").setAttribute("onkeyup",
            "filter_table_on_search('fileFilterInput', 'fileTable')").addClass(
            "form-control").setAttribute("placeholder", "Search...");

    void shortColumn(Element e, string header) {
        switch (header) {
        case "Changed":
            e.setAttribute("style", "width : 100px");
            break;
        default:
            break;
        }
    }

    auto tbl = () {
        Table tbl;
        //If there is no score history, then it shouldnt show the Change column
        if (scoreHistory.length == 0) {
            tbl = tmplSortableTable(root, [
                    "Path", "Score", "Alive", "NoMut", "Total", "Time (min)"
                    ]);
        } else {
            tbl = tmplSortableTable(root, [
                    "Path", "Score", "Change", "Alive", "NoMut", "Total",
                    "Time (min)"
                    ], &shortColumn);
        }
        tbl.setAttribute("id", "fileTable");
        return tbl;
    }();

    // Users are not interested that files that contains zero mutants are shown
    // in the list. It is especially annoying when they are marked with dark
    // green.
    bool hasSuppressed;

    double[Path] averageScore;
    foreach (score; scoreHistory) {
        averageScore[score.file] = cast(double) score.score;
    }

    auto noMutants = appender!(FileIndex[])();
    foreach (f; files.sort!((a, b) => a.path < b.path)) {
        if (f.stat.total == 0) {
            noMutants.put(f);
        } else {
            auto r = tbl.appendRow();
            r.addChild("td").addChild("a", f.display).href = buildPath(htmlFileDir, f.path);

            const score = f.stat.score;
            const style = () {
                if (f.stat.total == 0)
                    return "background-color: lightgrey";
                if (f.stat.killed == f.stat.total)
                    return "background-color: green";
                if (score < 0.3)
                    return "background-color: red";
                if (score < 0.5)
                    return "background-color: salmon";
                if (score < 0.8)
                    return "background-color: lightyellow";
                if (score < 1.0)
                    return "background-color: lightgreen";
                return null;
            }();
            r.addChild("td", format!"%.3s"(score)).style = style;

            if (scoreHistory.length > 0) {
                double scoreChange;
                if (Path(f.display) in averageScore) {
                    scoreChange = score - averageScore[Path(f.display)];
                } else {
                    scoreChange = 0;
                }
                int fluctuation = ignoreFluctuations(scoreChange);
                const scoreChangeStyle = () {
                    if (fluctuation == -1)
                        return "background-color: salmon";
                    if (fluctuation == 1)
                        return "background-color: lightgreen";
                    scoreChange = 0;
                    return "background-color: white";
                }();
                r.addChild("td", format!"%.3s"(scoreChange)).style = scoreChangeStyle;
            }
            r.addChild("td", f.stat.alive.to!string);
            r.addChild("td", f.stat.aliveNoMut.to!string);
            r.addChild("td", f.stat.total.to!string);
            r.addChild("td", f.stat
                    .totalTime
                    .sum
                    .total!"minutes"
                    .to!string);

            hasSuppressed = hasSuppressed || f.stat.aliveNoMut != 0;
        }
    }

    if (!noMutants.data.empty) {
        root.addChild("p", "Analyzed files with no mutants in them.");
        auto noMutTbl = tmplSortableTable(root, ["Path"]);
        foreach (f; noMutants.data) {
            auto r = noMutTbl.appendRow();
            r.addChild("td").addChild("a", f.display).href = buildPath(htmlFileDir, f.path);
        }
    }

    if (hasSuppressed) {
        root.addChild("p", "NoMut is the number of alive mutants in the file that are ignored.")
            .appendText(" This increases the score.");
    }
}

/** Metadata about the span to be used to e.g. color it.
 *
 * Each span has a mutant that becomes activated when the user click on the
 * span. The user most likely is interested in seeing **a** mutant that has
 * survived on that point becomes the color is red.
 *
 * This is why the algorithm uses the same prio as the one for choosing
 * color. These two are strongly correlated with each other.
 */
struct MetaSpan {
    // ordered in priority
    enum StatusColor {
        alive,
        killed,
        timeout,
        memOverload,
        killedByCompiler,
        skipped,
        unknown,
        none,
        noCoverage,
    }

    static struct MutationLength {
        ulong length;
        MutationStatusId id;
        Mutation.Status status = Mutation.Status.killed;

        this(ulong length, MutationStatusId id, Mutation.Status status) {
            this.length = length;
            this.id = id;
            this.status = status;
        }
    }

    StatusColor status;
    string onClick;
    MutationLength clickPrio;

    this(const(FileMutant)[] muts) {
        status = StatusColor.none;
        if (muts.length != 0) {
            clickPrio = MutationLength(muts[0].txt.mutation.length,
                    muts[0].stId, muts[0].mut.status);
        }
        foreach (ref const m; muts) {
            status = pickColor(m, status);
            if (m.mut.status == Mutation.Status.alive && clickPrio.status != Mutation.Status.alive) {
                clickPrio = MutationLength(m.txt.mutation.length, m.stId, m.mut.status);
            } else if (m.txt.mutation.length < clickPrio.length
                    && (clickPrio.status == Mutation.Status.alive
                        && m.mut.status == Mutation.Status.alive
                        || clickPrio.status != Mutation.Status.alive)) {
                clickPrio = MutationLength(m.txt.mutation.length, m.stId, m.mut.status);
            }
        }
        if (muts.length != 0) {
            onClick = "ui_set_mut(" ~ to!string(clickPrio.id.get) ~ ")";
        }
    }
}

/// Choose a color for a mutant span by prioritizing alive mutants above all.
MetaSpan.StatusColor pickColor(const FileMutant m,
        MetaSpan.StatusColor status = MetaSpan.StatusColor.none) {
    final switch (m.mut.status) {
    case Mutation.Status.noCoverage:
        status = MetaSpan.StatusColor.noCoverage;
        break;
    case Mutation.Status.alive:
        status = MetaSpan.StatusColor.alive;
        break;
    case Mutation.Status.killed:
        if (status > MetaSpan.StatusColor.killed)
            status = MetaSpan.StatusColor.killed;
        break;
    case Mutation.Status.killedByCompiler:
        if (status > MetaSpan.StatusColor.killedByCompiler)
            status = MetaSpan.StatusColor.killedByCompiler;
        break;
    case Mutation.Status.timeout:
        if (status > MetaSpan.StatusColor.timeout)
            status = MetaSpan.StatusColor.timeout;
        break;
    case Mutation.Status.memOverload:
        if (status > MetaSpan.StatusColor.memOverload)
            status = MetaSpan.StatusColor.memOverload;
        break;
    case Mutation.Status.skipped:
        if (status > MetaSpan.StatusColor.skipped)
            status = MetaSpan.StatusColor.skipped;
        break;
    case Mutation.Status.unknown:
        if (status > MetaSpan.StatusColor.unknown)
            status = MetaSpan.StatusColor.unknown;
        break;
    case Mutation.Status.equivalent:
        if (status > MetaSpan.StatusColor.unknown)
            status = MetaSpan.StatusColor.unknown;
        break;
    }
    return status;
}

string toVisible(MetaSpan.StatusColor s) {
    if (s == MetaSpan.StatusColor.none)
        return null;
    return format("status_%s", s);
}

/// DB data for coverage-visualization

bool[uint] extractLineCovData(CovRegionStatus[] dbData, ref FileCtx ctx) {
    bool[uint] lineList;

    static struct T {
        int value;
        bool status;
    }

    T[] regions;

    foreach (region; dbData) {
        bool status = region.status;
        int begin = region.region.begin;
        int end = region.region.end;

        T temp;
        temp.value = begin;
        temp.status = status;
        regions ~= temp;
        temp.value = end;
        regions ~= temp;
    }

    bool inRegion = false;
    bool currentStatus = false;
    int byteCounter = 0;
    int lineCounter = 1;

    foreach (b; ctx.raw.content) {
        if (b == '\n') {
            lineCounter++;
        }
        if (!regions.empty && byteCounter == regions[0].value) {
            currentStatus = regions[0].status;
            inRegion = !inRegion;
            regions = regions[1 .. regions.length];
        }
        if (inRegion) {
            lineList[lineCounter] = currentStatus;
        }
        byteCounter++;
    }
    return lineList;
}

void generateFile(ref Database db, ref FileCtx ctx) @trusted {
    import std.range : repeat, enumerate;
    import std.traits : EnumMembers;
    import dextool.plugin.mutate.type : MutationKind;
    import dextool.plugin.mutate.backend.database.type : MutantMetaData;
    import dextool.plugin.mutate.backend.report.utility : window;
    import dextool.plugin.mutate.backend.mutation_type : toUser;

    static struct MData {
        MutationId id;
        MutationStatusId stId;
        FileMutant.Text txt;
        Mutation mut;
        MutantMetaData metaData;
    }

    auto root = ctx.doc.mainBody;
    auto lines = root.addChild("table").setAttribute("id", "locs").setAttribute("cellpadding", "0");
    auto line = lines.addChild("tr").addChild("td").setAttribute("id", "loc-1");
    line.addClass("loc");

    line.addChild("span", "1:").addClass("line_nr");
    auto mut_data = appender!(string[])();
    mut_data.put("var g_muts_data = {};");
    mut_data.put("g_muts_data[-1] = {'kind' : null, 'status' : null, 'testCases' : null, 'orgText' : null, 'mutText' : null, 'meta' : null, 'size' : null};");

    // used to make sure that metadata about a mutant is only written onces
    // to the global arrays.
    Set!MutationId metadataOnlyOnce;
    auto muts = appender!(MData[])();

    // this is the last location. It is used to calculate the num of
    // newlines, detect when a line changes etc.
    auto lastLoc = SourceLoc(1, 1);

    // read coverage data and save covered lines in lineList
    auto dbData = db.coverageApi.getCoverageStatus(ctx.fileId);

    auto lineList = extractLineCovData(dbData, ctx);

    foreach (const s; ctx.span.toRange) {
        if (s.tok.loc.line > lastLoc.line) {
            lastLoc.column = 1;
        }

        auto meta = MetaSpan(s.muts);

        foreach (const i; 0 .. max(0, s.tok.loc.line - lastLoc.line)) {
            line = lines.addChild("tr").addChild("td");
            line.setAttribute("id", format("%s-%s", "loc", lastLoc.line + i + 1))
                .addClass("loc").addChild("span", format("%s:",
                        lastLoc.line + i + 1)).addClass("line_nr");

            if (auto v = (lastLoc.line + i + 1) in lineList) {
                if (*v)
                    line.firstChild.addClass("loc_covered");
                else
                    line.firstChild.addClass("loc_noncovered");
            }

            // force a newline in the generated html to improve readability
            lines.appendText("\n");
        }

        const spaces = max(0, s.tok.loc.column - lastLoc.column);
        line.addChild(new RawSource(ctx.doc, format("%-(%s%)", "&nbsp;".repeat(spaces))));

        auto d0 = line.addChild("div").setAttribute("style", "display: inline;");
        with (d0.addChild("span", s.tok.spelling)) {
            addClass("original");
            addClass(s.tok.toName);
            if (auto v = meta.status.toVisible)
                addClass(v);
            if (s.muts.length != 0)
                addClass(format("%(mutid%s %)", s.muts.map!(a => a.stId)));
            if (meta.onClick.length != 0)
                setAttribute("onclick", meta.onClick);
        }

        foreach (m; s.muts.filter!(m => m.id !in metadataOnlyOnce)) {
            metadataOnlyOnce.add(m.id);

            const metadata = db.mutantApi.getMutantationMetaData(m.id);

            muts.put(MData(m.id, m.stId, m.txt, m.mut, metadata));
            {
                auto mutantHtmlTag = d0.addChild("span").addClass("mutant")
                    .setAttribute("id", m.stId.toString);
                if (m.mutation.canFind('\n')) {
                    mutantHtmlTag.addChild("pre", m.mutation).addClass("mutant2");
                } else {
                    mutantHtmlTag.appendText(m.mutation);
                }
            }
            //Need actual MutationId and not StatusId to get TestCase info
            auto testCases = ctx.getTestCaseInfo(m.id);
            if (testCases.empty) {
                mut_data.put(format("g_muts_data[%s] = {'kind' : %s, 'kindGroup' : %s, 'status' : %s, 'testCases' : null, 'orgText' : %s, 'mutText' : %s, 'meta' : '%s', 'size' : %d};",
                        m.stId, m.mut.kind.to!int, toUser(m.mut.kind).to!int,
                        m.mut.status.to!ubyte, toJson(window(m.txt.original)),
                        toJson(window(m.txt.mutation)), metadata.kindToString,
                        m.txt.mutation.length));
            } else {
                mut_data.put(format("g_muts_data[%s] = {'kind' : %s, 'kindGroup' : %s, 'status' : %s, 'testCases' : [%('%s',%)'], 'orgText' : %s, 'mutText' : %s, 'meta' : '%s', 'size' : %d};",
                        m.stId, m.mut.kind.to!int, toUser(m.mut.kind).to!int,
                        m.mut.status.to!ubyte, testCases.map!(a => a.name),
                        toJson(window(m.txt.original)), toJson(window(m.txt.mutation)),
                        metadata.kindToString, m.txt.mutation.length));
            }
        }
        lastLoc = s.tok.locEnd;
    }

    // make sure there is a newline before the script start to improve
    // readability of the html document source.
    root.appendText("\n");

    with (root.addChild("script")) {
        // force a newline in the generated html to improve readability
        appendText("\n");
        addChild(new RawSource(ctx.doc, format("const MAX_NUM_TESTCASES = %s;",
                db.testCaseApi.getDetectedTestCases.length)));
        appendText("\n");
        addChild(new RawSource(ctx.doc, format("const g_mutids = [%(%s,%)];",
                muts.data.map!(a => a.stId))));
        appendText("\n");
        addChild(new RawSource(ctx.doc, format("const g_mut_st_map = [%('%s',%)'];",
                [EnumMembers!(Mutation.Status)])));
        appendText("\n");
        addChild(new RawSource(ctx.doc, format("const g_mut_kind_map = [%('%s',%)'];",
                [EnumMembers!(Mutation.Kind)])));
        appendText("\n");
        addChild(new RawSource(ctx.doc, format("const g_mut_kindGroup_map = [%('%s',%)'];",
                [EnumMembers!(MutationKind)])));
        appendText("\n");

        // Creates a list of number of kills per testcase.
        appendChild(new RawSource(ctx.doc, "var g_testcases_kills = {}"));
        appendText("\n");
        foreach (tc; ctx.testCases) {
            appendChild(new RawSource(ctx.doc,
                    format("g_testcases_kills['%s'] = [%s];", tc.name, tc.killed)));
            appendText("\n");
        }
        appendChild(new RawSource(ctx.doc, mut_data.data.joiner("\n").toUTF8));
        appendText("\n");
    }

    try {
        ctx.out_.write(ctx.doc.toString);
    } catch (Exception e) {
        logger.error(e.msg).collectException;
        logger.error("Unable to generate a HTML report for ", ctx.processFile).collectException;
    }
}

Document makeDashboard() @trusted {
    import dextool.plugin.mutate.backend.resource : dashboard, jsIndex;

    auto data = dashboard();

    auto doc = new Document(data.dashboardHtml.get);
    auto style = doc.root.childElements("head")[0].addChild("style");
    style.addChild(new RawSource(doc, data.bootstrapCss.get));
    style.addChild(new RawSource(doc, data.dashboardCss.get));
    style.addChild(new RawSource(doc, tmplDefaultCss));

    auto script = doc.root.childElements("head")[0].addChild("script");
    script.addChild(new RawSource(doc, data.jquery.get));
    script.addChild(new RawSource(doc, data.bootstrapJs.get));
    script.addChild(new RawSource(doc, data.moment.get));
    script.addChild(new RawSource(doc, data.chart.get));
    script.addChild(new RawSource(doc, jsIndex));

    // jsIndex provide init()
    doc.mainBody.setAttribute("onload", "init()");

    return doc;
}

struct NavbarItem {
    string name;
    string link;
}

void addNavbarItems(NavbarItem[] items, Element root) @trusted {
    foreach (item; items) {
        root.addChild("li").addChild(new Link(item.link, item.name));
    }
}

struct InitMsg {
}

struct DoneMsg {
}

struct GenerateReportMsg {
}

struct FailMsg {
}

alias FileReportActor = typedActor!(void function(InitMsg, AbsolutePath dbPath, AbsolutePath logFilesDir),
        void function(AbsolutePath logFilesDir), void function(GenerateReportMsg),
        void function(DoneMsg), void function(FailMsg));

auto spawnFileReport(FileReportActor.Impl self, FlowControlActor.Address flowCtrl,
        FileReportCollectorActor.Address collector,
        AbsolutePath dbPath, FilesysIO fio, Mutation.Kind[] kinds,
        ConfigReport conf, AbsolutePath logFilesDir, FileRow fr) @trusted {
    static struct State {
        Mutation.Kind[] kinds;
        ConfigReport conf;
        FlowControlActor.Address flowCtrl;
        FileReportCollectorActor.Address collector;
        FileRow fileRow;

        Path reportFile;

        Database db;

        FileCtx ctx;
    }

    auto st = tuple!("self", "state", "fio")(self, refCounted(State(kinds,
            conf, flowCtrl, collector, fr)), fio.dup);
    alias Ctx = typeof(st);

    static void init_(ref Ctx ctx, InitMsg, AbsolutePath dbPath, AbsolutePath logFilesDir) @trusted {
        ctx.state.get.db = Database.make(dbPath);
        send(ctx.self, logFilesDir);
    }

    static void start(ref Ctx ctx, AbsolutePath logFilesDir) @safe nothrow {
        import dextool.plugin.mutate.backend.report.html.utility : pathToHtml;

        try {
            const original = ctx.state.get.fileRow.file.idup.pathToHtml;
            const report = (original ~ HtmlStyle.ext).Path;
            ctx.state.get.reportFile = report;

            const out_path = buildPath(logFilesDir, report).Path.AbsolutePath;

            auto raw = ctx.fio.makeInput(AbsolutePath(buildPath(ctx.fio.getOutputDir,
                    ctx.state.get.fileRow.file)));

            auto tc_info = ctx.state.get.db.testCaseApi.getAllTestCaseInfo2(
                    ctx.state.get.fileRow.id, ctx.state.get.kinds);

            ctx.state.get.ctx = FileCtx.make(original, ctx.state.get.fileRow.id, raw, tc_info);
            ctx.state.get.ctx.processFile = ctx.state.get.fileRow.file;
            ctx.state.get.ctx.out_ = File(out_path, "w");
            ctx.state.get.ctx.span = Spanner(tokenize(ctx.fio.getOutputDir,
                    ctx.state.get.fileRow.file));

            send(ctx.self, GenerateReportMsg.init);
        } catch (Exception e) {
            logger.warning(e.msg).collectException;
            send(ctx.self, FailMsg.init).collectException;
        }
    }

    static void run(ref Ctx ctx, GenerateReportMsg) @safe nothrow {
        auto profile = Profile("html file report " ~ ctx.state.get.fileRow.file);
        void fn(const ref FileMutantRow fr) {
            import dextool.plugin.mutate.backend.generate_mutant : makeMutationText;

            // TODO unnecessary to create the mutation text here.
            // Move it to endFileEvent. This is inefficient.

            // the mutation text has been found to contain '\0' characters when the
            // mutant span multiple lines. These null characters render badly in
            // the html report.
            static string cleanup(const(char)[] raw) @safe nothrow {
                return raw.byChar.filter!(a => a != '\0').array.idup;
            }

            auto txt = makeMutationText(ctx.state.get.ctx.raw,
                    fr.mutationPoint.offset, fr.mutation.kind, fr.lang);
            ctx.state.get.ctx.span.put(FileMutant(fr.id, fr.stId,
                    fr.mutationPoint.offset, cleanup(txt.original),
                    cleanup(txt.mutation), fr.mutation));
        }

        try {
            ctx.state.get.db.iterateFileMutants(ctx.state.get.kinds,
                    ctx.state.get.fileRow.file, &fn);
            generateFile(ctx.state.get.db, ctx.state.get.ctx);

            send(ctx.self, DoneMsg.init);
        } catch (Exception e) {
            logger.warning(e.msg).collectException;
            send(ctx.self, FailMsg.init).collectException;
        }
    }

    static void done(ref Ctx ctx, DoneMsg) @safe nothrow {
        import dextool.plugin.mutate.backend.report.analyzers : reportScore;

        try {
            auto stat = reportScore(ctx.state.get.db, ctx.state.get.kinds,
                    ctx.state.get.fileRow.file);
            send(ctx.state.get.collector, FileIndex(ctx.state.get.reportFile,
                    ctx.state.get.fileRow.file, stat));

            ctx.self.shutdown;
        } catch (Exception e) {
            logger.warning(e.msg).collectException;
            send(ctx.self, FailMsg.init).collectException;
        }
    }

    static void failed(ref Ctx ctx, FailMsg) @safe {
        import dextool.plugin.mutate.backend.report.analyzers : MutationScore;

        logger.warning("Failed to generate a HTML report for ", ctx.state.get.fileRow.file);
        send(ctx.state.get.collector, FileIndex(ctx.state.get.reportFile,
                ctx.state.get.fileRow.file, MutationScore.init));
        ctx.self.shutdown;
    }

    self.exceptionHandler = toDelegate(&logExceptionHandler);

    self.request(flowCtrl, infTimeout).send(TakeTokenMsg.init)
        .capture(self.address, dbPath, logFilesDir).then((ref Tuple!(FileReportActor.Address,
                AbsolutePath, AbsolutePath) ctx, my.actor.utility.limiter.Token _) => send(ctx[0],
                InitMsg.init, ctx[1], ctx[2]));

    return impl(self, &init_, capture(st), &start, capture(st), &done,
            capture(st), &run, capture(st), &failed, capture(st));
}

struct GetIndexesMsg {
}

struct StartReporterMsg {
}

struct DoneStartingReportersMsg {
}

alias FileReportCollectorActor = typedActor!(void function(StartReporterMsg),
        void function(DoneStartingReportersMsg), /// Collects an index.
        void function(FileIndex), /// Returns all collected indexes.
        FileIndex[]function(GetIndexesMsg));

/// Collect file indexes from finished reports
auto spawnFileReportCollector(FileReportCollectorActor.Impl self, FlowControlActor.Address flow) {
    static struct State {
        FlowControlActor.Address flow;

        uint reporters;
        bool doneStarting;
        FileIndex[] files;
        Promise!(FileIndex[]) promise;

        bool done() {
            return doneStarting && (reporters == files.length);
        }
    }

    auto st = tuple!("self", "state")(self, refCounted(State(flow)));
    alias Ctx = typeof(st);

    static void started(ref Ctx ctx, StartReporterMsg) {
        ctx.state.get.reporters++;
    }

    static void doneStarting(ref Ctx ctx, DoneStartingReportersMsg) {
        ctx.state.get.doneStarting = true;
    }

    static void index(ref Ctx ctx, FileIndex fi) {
        ctx.state.get.files ~= fi;

        send(ctx.state.get.flow, ReturnTokenMsg.init);
        logger.infof("Generated %s (%s)", fi.display, fi.stat.score);

        if (ctx.state.get.done && !ctx.state.get.promise.empty) {
            ctx.state.get.promise.deliver(ctx.state.get.files);
            ctx.self.shutdown;
        }
    }

    static RequestResult!(FileIndex[]) getIndexes(ref Ctx ctx, GetIndexesMsg) {
        if (ctx.state.get.done) {
            if (!ctx.state.get.promise.empty)
                ctx.state.get.promise.deliver(ctx.state.get.files);
            ctx.self.shutdown;
            return typeof(return)(ctx.state.get.files);
        }

        assert(ctx.state.get.promise.empty, "can only be one active request at a time");
        ctx.state.get.promise = makePromise!(FileIndex[]);
        return typeof(return)(ctx.state.get.promise);
    }

    self.exceptionHandler = () @trusted {
        return toDelegate(&logExceptionHandler);
    }();
    return impl(self, &started, capture(st), &doneStarting, capture(st),
            &index, capture(st), &getIndexes, capture(st));
}

struct GetPagesMsg {
}

alias SubPage = Tuple!(string, "fileName", string, "linkTxt");
alias SubContent = Tuple!(string, "name", string, "tag", string, "content");

alias AnalyzeReportCollectorActor = typedActor!(void function(StartReporterMsg), void function(DoneStartingReportersMsg), /// Collects an index.
        void function(SubPage), void function(SubContent), void function(CheckDoneMsg),
        Tuple!(SubPage[], SubContent[]) function(GetPagesMsg));

auto spawnAnalyzeReportCollector(AnalyzeReportCollectorActor.Impl self,
        FlowControlActor.Address flow) {
    alias Result = Tuple!(SubPage[], SubContent[]);
    static struct State {
        FlowControlActor.Address flow;

        uint awaitingReports;
        bool doneStarting;

        SubPage[] subPages;
        SubContent[] subContent;
        Promise!(Tuple!(SubPage[], SubContent[])) promise;

        bool done() {
            return doneStarting && (awaitingReports == (subPages.length + subContent.length));
        }
    }

    auto st = tuple!("self", "state")(self, refCounted(State(flow)));
    alias Ctx = typeof(st);

    static void started(ref Ctx ctx, StartReporterMsg) {
        ctx.state.get.awaitingReports++;
    }

    static void doneStarting(ref Ctx ctx, DoneStartingReportersMsg) {
        ctx.state.get.doneStarting = true;
    }

    static void subPage(ref Ctx ctx, SubPage p) {
        ctx.state.get.subPages ~= p;
        send(ctx.self, CheckDoneMsg.init);
        send(ctx.state.get.flow, ReturnTokenMsg.init);
        logger.infof("Generated %s", p.linkTxt);
    }

    static void subContent(ref Ctx ctx, SubContent p) {
        ctx.state.get.subContent ~= p;
        send(ctx.self, CheckDoneMsg.init);
        send(ctx.state.get.flow, ReturnTokenMsg.init);
        logger.infof("Generated %s", p.name);
    }

    static void checkDone(ref Ctx ctx, CheckDoneMsg) {
        // defensive programming in case a promise request arrive after the last page is generated.
        delayedSend(ctx.self, delay(1.dur!"seconds"), CheckDoneMsg.init);
        if (!ctx.state.get.done)
            return;

        if (!ctx.state.get.promise.empty) {
            ctx.state.get.promise.deliver(tuple(ctx.state.get.subPages, ctx.state.get.subContent));
            ctx.self.shutdown;
        }
    }

    static RequestResult!Result getPages(ref Ctx ctx, GetPagesMsg) {
        if (ctx.state.get.done) {
            if (!ctx.state.get.promise.empty)
                ctx.state.get.promise.deliver(tuple(ctx.state.get.subPages,
                        ctx.state.get.subContent));
            ctx.self.shutdown;
            return typeof(return)(tuple(ctx.state.get.subPages, ctx.state.get.subContent));
        }

        assert(ctx.state.get.promise.empty, "can only be one active request at a time");
        ctx.state.get.promise = makePromise!Result;
        return typeof(return)(ctx.state.get.promise);
    }

    self.exceptionHandler = () @trusted {
        return toDelegate(&logExceptionHandler);
    }();
    return impl(self, &started, capture(st), &doneStarting, capture(st),
            &subPage, capture(st), &checkDone, capture(st), &getPages,
            capture(st), &subContent, capture(st));
}

struct StartAnalyzersMsg {
}

struct WaitForDoneMsg {
}

struct IndexWaitMsg {
}

struct CheckDoneMsg {
}

struct GenerateIndexMsg {
}

alias OverviewActor = typedActor!(void function(InitMsg, AbsolutePath), void function(StartAnalyzersMsg, AbsolutePath),
        void function(StartReporterMsg, AbsolutePath), void function(IndexWaitMsg),
        void function(GenerateIndexMsg), void function(CheckDoneMsg), // Returns a response when the reporting is done.
        bool function(WaitForDoneMsg));

/** Generate `index.html` and act as the top coordinating actor that spawn,
 * control and summarises the result from all the sub-report actors.
 */
auto spawnOverviewActor(OverviewActor.Impl self, FlowControlActor.Address flowCtrl,
        FileReportCollectorActor.Address fileCollector,
        AbsolutePath dbPath, MutationKind[] userKinds, ConfigReport conf,
        FilesysIO fio, ref Diff diff) @trusted {
    import std.stdio : writefln, writeln;
    import undead.xml : encode;
    import dextool.plugin.mutate.backend.report.analyzers : TestCaseMetadata;

    static struct State {
        FlowControlActor.Address flow;
        FileReportCollectorActor.Address fileCollector;
        ConfigReport conf;

        // Report alive mutants in this section
        Diff diff;

        /// What the user configured.
        MutationKind[] humanReadableKinds;

        Set!ReportSection sections;

        Mutation.Kind[] kinds;

        /// The base directory of logdirs
        AbsolutePath logDir;
        /// Reports for each file
        AbsolutePath logFilesDir;
        /// Reports for each test case
        AbsolutePath logTestCasesDir;

        // User provided metadata.
        TestCaseMetadata metaData;

        Database db;

        FileIndex[] files;
        SubPage[] subPages;
        SubContent[] subContent;

        /// signals that the whole report is done.
        bool reportsDone;
        bool filesDone;
        bool done;
        Promise!bool waitForDone;
    }

    auto st = tuple!("self", "state", "fio")(self, refCounted(State(flowCtrl,
            fileCollector, conf, diff, userKinds, conf.reportSection.toSet)), fio.dup);
    alias Ctx = typeof(st);

    static void init_(ref Ctx ctx, InitMsg, AbsolutePath dbPath) {
        import std.file : mkdirRecurse;
        import dextool.plugin.mutate.backend.mutation_type : toInternal;
        import dextool.plugin.mutate.backend.report.analyzers : parseTestCaseMetadata;

        ctx.state.get.db = Database.make(dbPath);

        ctx.state.get.kinds = toInternal(ctx.state.get.humanReadableKinds);

        ctx.state.get.logDir = buildPath(ctx.state.get.conf.logDir, HtmlStyle.dir)
            .Path.AbsolutePath;
        ctx.state.get.logFilesDir = buildPath(ctx.state.get.logDir,
                HtmlStyle.fileDir).Path.AbsolutePath;
        ctx.state.get.logTestCasesDir = buildPath(ctx.state.get.logDir,
                HtmlStyle.testCaseDir).Path.AbsolutePath;

        if (ctx.state.get.conf.testMetadata.hasValue)
            ctx.state.get.metaData = parseTestCaseMetadata((cast(Optional!(
                    ConfigReport.TestMetaData)) ctx.state.get.conf.testMetadata).orElse(
                    ConfigReport.TestMetaData(AbsolutePath.init)).get);

        foreach (a; only(ctx.state.get.logDir, ctx.state.get.logFilesDir,
                ctx.state.get.logTestCasesDir))
            mkdirRecurse(a);

        send(ctx.self, StartReporterMsg.init, dbPath);
        send(ctx.self, StartAnalyzersMsg.init, dbPath);
    }

    static void startAnalyzers(ref Ctx ctx, StartAnalyzersMsg, AbsolutePath dbPath) {
        import dextool.plugin.mutate.backend.report.html.page_diff;
        import dextool.plugin.mutate.backend.report.html.page_minimal_set;
        import dextool.plugin.mutate.backend.report.html.page_mutant;
        import dextool.plugin.mutate.backend.report.html.page_nomut;
        import dextool.plugin.mutate.backend.report.html.page_stats;
        import dextool.plugin.mutate.backend.report.html.page_test_case;
        import dextool.plugin.mutate.backend.report.html.page_test_group_similarity;
        import dextool.plugin.mutate.backend.report.html.page_test_groups;
        import dextool.plugin.mutate.backend.report.html.trend;

        string makeFname(string name) {
            return buildPath(ctx.state.get.logDir, name ~ HtmlStyle.ext);
        }

        auto collector = ctx.self.homeSystem.spawn(&spawnAnalyzeReportCollector,
                ctx.state.get.flow);

        runAnalyzer!makeStats(ctx.self, ctx.state.get.flow, collector,
                SubContent("Overview", "#overview", null), dbPath, ctx.state.get.kinds,
                AbsolutePath(ctx.state.get.logDir ~ Path("worklist" ~ HtmlStyle.ext)));

        runAnalyzer!makeMutantPage(ctx.self, ctx.state.get.flow, collector,
                SubContent("Mutants", "#mutants", null), dbPath, ctx.state.get.conf,
                ctx.state.get.kinds,
                AbsolutePath(ctx.state.get.logDir ~ Path("mutants" ~ HtmlStyle.ext)));

        runAnalyzer!makeTestCases(ctx.self, ctx.state.get.flow, collector,
                SubContent("Test Cases", "#test_cases", null), dbPath, ctx.state.get.conf,
                ctx.state.get.kinds, ctx.state.get.metaData, ctx.state.get.logTestCasesDir);

        if (ReportSection.trend in ctx.state.get.sections) {
            runAnalyzer!makeTrend(ctx.self, ctx.state.get.flow, collector,
                    SubContent("Trend", "#trend", null), dbPath, ctx.state.get.kinds);
        }

        if (!ctx.state.get.diff.empty) {
            runAnalyzer!makeDiffView(ctx.self, ctx.state.get.flow, collector,
                    SubPage(makeFname("diff_view"), "Diff View"), dbPath, ctx.state.get.conf,
                    ctx.state.get.humanReadableKinds, ctx.state.get.kinds,
                    ctx.state.get.diff, ctx.fio.getOutputDir);
        }
        if (ReportSection.tc_groups in ctx.state.get.sections) {
            runAnalyzer!makeTestGroups(ctx.self, ctx.state.get.flow, collector,
                    SubPage(makeFname("test_groups"), "Test Groups"), dbPath,
                    ctx.state.get.conf, ctx.state.get.humanReadableKinds, ctx.state.get.kinds);
        }

        if (ReportSection.tc_min_set in ctx.state.get.sections) {
            runAnalyzer!makeMinimalSetAnalyse(ctx.self, ctx.state.get.flow, collector,
                    SubPage(makeFname("minimal_set"), "Minimal Test Set"), dbPath,
                    ctx.state.get.conf, ctx.state.get.humanReadableKinds, ctx.state.get.kinds);
        }

        if (ReportSection.tc_groups_similarity in ctx.state.get.sections) {
            runAnalyzer!makeTestGroupSimilarityAnalyse(ctx.self, ctx.state.get.flow, collector,
                    SubPage(makeFname("test_group_similarity"), "Test Group Similarity"), dbPath,
                    ctx.state.get.conf, ctx.state.get.humanReadableKinds, ctx.state.get.kinds);
        }

        runAnalyzer!makeNomut(ctx.self, ctx.state.get.flow, collector,
                SubPage(makeFname("nomut"), "NoMut Details"), dbPath, ctx.state.get.conf,
                ctx.state.get.humanReadableKinds, ctx.state.get.kinds);

        send(collector, DoneStartingReportersMsg.init);

        ctx.self.request(collector, infTimeout).send(GetPagesMsg.init)
            .capture(ctx).then((ref Ctx ctx, SubPage[] sp, SubContent[] sc) {
                ctx.state.get.subPages = sp;
                ctx.state.get.subContent = sc;
                ctx.state.get.reportsDone = true;
                send(ctx.self, IndexWaitMsg.init);
            });
    }

    static void startFileReportes(ref Ctx ctx, StartReporterMsg, AbsolutePath dbPath) {
        foreach (f; ctx.state.get.db.getDetailedFiles) {
            auto fa = ctx.self.homeSystem.spawn(&spawnFileReport,
                    ctx.state.get.flow, ctx.state.get.fileCollector, dbPath,
                    ctx.fio.dup, ctx.state.get.kinds, ctx.state.get.conf,
                    ctx.state.get.logFilesDir, f);
            send(ctx.state.get.fileCollector, StartReporterMsg.init);
        }
        send(ctx.state.get.fileCollector, DoneStartingReportersMsg.init);

        ctx.self.request(ctx.state.get.fileCollector, infTimeout)
            .send(GetIndexesMsg.init).capture(ctx).then((ref Ctx ctx, FileIndex[] a) {
                ctx.state.get.files = a;
                ctx.state.get.filesDone = true;
                send(ctx.self, IndexWaitMsg.init);
            });
    }

    static void indexWait(ref Ctx ctx, IndexWaitMsg) {
        if (ctx.state.get.reportsDone && ctx.state.get.filesDone)
            send(ctx.self, GenerateIndexMsg.init);
    }

    static void checkDone(ref Ctx ctx, CheckDoneMsg) {
        if (!ctx.state.get.done) {
            delayedSend(ctx.self, delay(1.dur!"seconds"), CheckDoneMsg.init);
            return;
        }

        if (!ctx.state.get.waitForDone.empty)
            ctx.state.get.waitForDone.deliver(true);
    }

    static Promise!bool waitForDone(ref Ctx ctx, WaitForDoneMsg) {
        send(ctx.self, CheckDoneMsg.init);
        ctx.state.get.waitForDone = makePromise!bool;
        return ctx.state.get.waitForDone;
    }

    static void genIndex(ref Ctx ctx, GenerateIndexMsg) {
        scope (exit)
            () { ctx.state.get.done = true; send(ctx.self, CheckDoneMsg.init); }();

<<<<<<< HEAD
        import std.datetime : Clock;
=======
        import dextool.plugin.mutate.backend.report.html.page_tree_map;
>>>>>>> 8a506d7a

        auto profile = Profile("post process report");

        auto index = makeDashboard;
        index.title = format("Mutation Testing Report %(%s %) %s",
                ctx.state.get.humanReadableKinds, Clock.currTime);

        auto content = index.mainBody.getElementById("content");

        NavbarItem[] navbarItems;
        void addSubPage(Fn)(Fn fn, string name, string linkTxt) {
            const fname = buildPath(ctx.state.get.logDir, name ~ HtmlStyle.ext);
            logger.infof("Generating %s (%s)", linkTxt, name);
            File(fname, "w").write(fn());
            navbarItems ~= NavbarItem(linkTxt, fname.baseName);
        }

        // content must be added in a specific order such as statistics first
        SubContent[string] subContent;
        foreach (sc; ctx.state.get.subContent)
            subContent[sc.tag] = sc;
        void addContent(string tag) {
            auto item = subContent[tag];
            navbarItems ~= NavbarItem(item.name, tag);
            content.addChild(new RawSource(index, item.content));
            subContent.remove(tag);
        }

        addContent("#overview");
        // add files here to force it to always be after the overview.
        navbarItems ~= NavbarItem("Files", "#files");

        foreach (tag; subContent.byKey.array.sort)
            addContent(tag);

        foreach (sp; ctx.state.get.subPages.sort!((a, b) => a.fileName < b.fileName)) {
            const link = relativePath(sp.fileName, ctx.state.get.logDir);
            navbarItems ~= NavbarItem(sp.linkTxt, link);
        }

<<<<<<< HEAD
        ctx.state.get.files.toIndex(content, HtmlStyle.fileDir);
=======
        // keep
        if (ReportSection.treemap in ctx.state.get.sections) {
            addSubPage(() => makeTreeMapPage(ctx.state.get.files), "tree_map", "Treemap");
        }
        import dextool.plugin.mutate.backend.database.type : FileScore;

        auto fileScores = ctx.state.get.db.getMutationFileScoreHistory();
        ctx.state.get.files.toIndex(content, HtmlStyle.fileDir, fileScores);
>>>>>>> 8a506d7a

        addNavbarItems(navbarItems, index.mainBody.getElementById("navbar-sidebar"));

        File(buildPath(ctx.state.get.logDir, "index" ~ HtmlStyle.ext), "w").write(
                index.toPrettyString);
    }

    self.exceptionHandler = toDelegate(&logExceptionHandler);
    send(self, InitMsg.init, dbPath);
    return impl(self, &init_, capture(st), &startFileReportes, capture(st),
            &waitForDone, capture(st), &checkDone, capture(st), &genIndex,
            capture(st), &startAnalyzers, capture(st), &indexWait, capture(st));
}

void runAnalyzer(alias fn, Args...)(OverviewActor.Impl self, FlowControlActor.Address flow,
        AnalyzeReportCollectorActor.Address collector, SubPage sp,
        AbsolutePath dbPath, auto ref Args args) @trusted {
    // keep params separated because it is easier to forward the captured arguments to `fn`.
    auto params = tuple(args);
    auto ctx = tuple!("self", "collector", "sp", "db")(self, collector, sp, dbPath);

    // wait for flow to return a token.
    // then start the analyzer and send the result to the collector.
    send(collector, StartReporterMsg.init);

    self.request(flow, infTimeout).send(TakeTokenMsg.init).capture(params, ctx)
        .then((ref Tuple!(typeof(params), typeof(ctx)) ctx, my.actor.utility.limiter.Token _) {
            // actor spawned in the system that will run the analyze. Uses a
            // dynamic actor because then we do not need to make an interface.
            // It should be OK because it is only used here, not as a generic
            // actor. The "type checking" is done when `fn` is called which
            // ensure that the captured parameters match.
            ctx[1].self.homeSystem.spawn((Actor* self, typeof(params) params, typeof(ctx[1]) ctx) {
                // tells the actor to actually do the work
                send(self, self, ctx.db, ctx.collector, ctx.sp);
                return impl(self, (ref typeof(params) ctx, Actor* self, AbsolutePath dbPath,
                AnalyzeReportCollectorActor.Address collector, SubPage sp) {
                    auto db = Database.make(dbPath);
                    auto content = fn(db, ctx.expand);
                    File(sp.fileName, "w").write(content);
                    send(collector, sp);
                    self.shutdown;
                }, capture(params));
            }, ctx[0], ctx[1]);
        });
}

void runAnalyzer(alias fn, Args...)(OverviewActor.Impl self, FlowControlActor.Address flow,
        AnalyzeReportCollectorActor.Address collector, SubContent sc,
        AbsolutePath dbPath, auto ref Args args) @trusted {
    import dextool.plugin.mutate.backend.report.html.tmpl : tmplBasicPage;

    // keep params separated because it is easier to forward the captured arguments to `fn`.
    auto params = tuple(args);
    auto ctx = tuple!("self", "collector", "sc", "db")(self, collector, sc, dbPath);

    // wait for flow to return a token.
    // then start the analyzer and send the result to the collector.
    send(collector, StartReporterMsg.init);

    self.request(flow, infTimeout).send(TakeTokenMsg.init).capture(params, ctx)
        .then((ref Tuple!(typeof(params), typeof(ctx)) ctx, my.actor.utility.limiter.Token _) {
            // actor spawned in the system that will run the analyze. Uses a
            // dynamic actor because then we do not need to make an interface.
            // It should be OK because it is only used here, not as a generic
            // actor. The "type checking" is done when `fn` is called which
            // ensure that the captured parameters match.
            ctx[1].self.homeSystem.spawn((Actor* self, typeof(params) params, typeof(ctx[1]) ctx) {
                // tells the actor to actually do the work
                send(self, self, ctx.db, ctx.collector, ctx.sc);
                return impl(self, (ref typeof(params) ctx, Actor* self, AbsolutePath dbPath,
                AnalyzeReportCollectorActor.Address collector, SubContent sc) {
                    auto db = Database.make(dbPath);
                    auto doc = tmplBasicPage;
                    auto root = doc.mainBody.addChild("div");
                    fn(db, sc.tag, root, ctx.expand);
                    sc.content = root.toPrettyString;
                    send(collector, sc);
                    self.shutdown;
                }, capture(params));
            }, ctx[0], ctx[1]);
        });
}<|MERGE_RESOLUTION|>--- conflicted
+++ resolved
@@ -1467,11 +1467,7 @@
         scope (exit)
             () { ctx.state.get.done = true; send(ctx.self, CheckDoneMsg.init); }();
 
-<<<<<<< HEAD
         import std.datetime : Clock;
-=======
-        import dextool.plugin.mutate.backend.report.html.page_tree_map;
->>>>>>> 8a506d7a
 
         auto profile = Profile("post process report");
 
@@ -1512,18 +1508,12 @@
             navbarItems ~= NavbarItem(sp.linkTxt, link);
         }
 
-<<<<<<< HEAD
         ctx.state.get.files.toIndex(content, HtmlStyle.fileDir);
-=======
-        // keep
-        if (ReportSection.treemap in ctx.state.get.sections) {
-            addSubPage(() => makeTreeMapPage(ctx.state.get.files), "tree_map", "Treemap");
-        }
+
         import dextool.plugin.mutate.backend.database.type : FileScore;
 
         auto fileScores = ctx.state.get.db.getMutationFileScoreHistory();
         ctx.state.get.files.toIndex(content, HtmlStyle.fileDir, fileScores);
->>>>>>> 8a506d7a
 
         addNavbarItems(navbarItems, index.mainBody.getElementById("navbar-sidebar"));
 

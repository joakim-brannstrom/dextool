/**
Copyright: Copyright (c) 2016-2017, Joakim Brännström. All rights reserved.
License: MPL-2
Author: Joakim Brännström (joakim.brannstrom@gmx.com)

This Source Code Form is subject to the terms of the Mozilla Public License,
v.2.0. If a copy of the MPL was not distributed with this file, You can obtain
one at http://mozilla.org/MPL/2.0/.

Utility functions for Clang Compilation Databases.
*/
module dextool.compilation_db;

import std.json : JSONValue;
import std.typecons : Nullable;
import logger = std.experimental.logger;

version (unittest) {
    import unit_threaded : Name, shouldEqual;
    import test.extra_should : shouldEqualPretty;
}

/** Hold an entry from the compilation database.
 *
 * The following information is from the official specification.
 * $(LINK2 http://clang.llvm.org/docs/JSONCompilationDatabase.html, Standard)
 *
 * directory: The working directory of the compilation. All paths specified in
 * the command or file fields must be either absolute or relative to this
 * directory.
 *
 * file: The main translation unit source processed by this compilation step.
 * This is used by tools as the key into the compilation database. There can be
 * multiple command objects for the same file, for example if the same source
 * file is compiled with different configurations.
 *
 * command: The compile command executed. After JSON unescaping, this must be a
 * valid command to rerun the exact compilation step for the translation unit
 * in the environment the build system uses. Parameters use shell quoting and
 * shell escaping of quotes, with ‘"‘ and ‘\‘ being the only special
 * characters. Shell expansion is not supported.
 *
 * Dextool additions.
 * The standard do not specify how to treat "directory" when it is a relative
 * path. The logic chosen in dextool is to treat it as relative to the path
 * the compilation database file is read from.
 */
@safe struct CompileCommand {
    /// The raw filename from the tuples "file" value.
    static struct FileName {
        string payload;
        alias payload this;
    }

    /// The combination of the tuples "file" and "directory" value.
    static struct AbsoluteFileName {
        string payload;
        alias payload this;

        invariant {
            import std.path : isAbsolute;

            assert(payload.isAbsolute);
        }

        this(AbsoluteDirectory work_dir, string raw_path) {
            import std.path : buildNormalizedPath, absolutePath;

            payload = buildNormalizedPath(work_dir, raw_path).absolutePath;
        }
    }

    /// The tuples "directory" value converted to the absolute path.
    static struct AbsoluteDirectory {
        string payload;
        alias payload this;

        invariant {
            import std.path : isAbsolute;

            assert(payload.isAbsolute);
        }

        this(AbsoluteCompileDbDirectory db_path, string raw_path) {
            import std.path : buildNormalizedPath, absolutePath;

            payload = buildNormalizedPath(db_path, raw_path).absolutePath;
        }
    }

    /// The raw command from the tuples "command" value.
    static struct Command {
        string payload;
        alias payload this;
    }

    ///
    FileName file;
    ///
    AbsoluteFileName absoluteFile;
    ///
    AbsoluteDirectory directory;
    ///
    Command command;
}

/// The path to the compilation database.
struct CompileDbFile {
    string payload;
    alias payload this;
}

/// The absolute path to the directory the compilation database reside at.
struct AbsoluteCompileDbDirectory {
    string payload;
    alias payload this;

    invariant {
        import std.path : isAbsolute;

        assert(payload.isAbsolute);
    }

    this(string file_path) {
        import std.path : buildNormalizedPath, dirName, absolutePath;

        payload = buildNormalizedPath(file_path).absolutePath.dirName;
    }

    this(CompileDbFile db) {
        this(cast(string) db);
    }

    unittest {
        import std.path;

        auto dir = AbsoluteCompileDbDirectory(".");
        assert(dir.isAbsolute);
    }
}

/// A complete compilation database.
struct CompileCommandDB {
    CompileCommand[] payload;
    alias payload this;
}
// The result of searching for a file in a compilation DB.
// The file may be occur more than one time therefor an array.
struct CompileCommandSearch {
    CompileCommand[] payload;
    alias payload this;
}

string[][] getHeaderFiles(CompileCommandDB compile_db)
{
    import std.algorithm: canFind, filter, each;
    import std.range : chain;
    import std.file : dirEntries, SpanMode;
    import std.array : appender;
    import std.stdio;

    string[][] rval;
    auto directories = new string[0];
    foreach (cmd ; compile_db)
    {
         auto flags = parseFlag(cmd, CompileCommandFilter());
         flags.filter!(a => a[0] != '-' && !directories.canFind(a))
            .each!(dir => (dirEntries(dir, "*_factory.{h,hpp}", SpanMode.depth))
                .each!(file => rval = rval ~ [file, cmd.absoluteFile]));
        
        directories ~= flags;
    }

    return rval;
}

private Nullable!CompileCommand toCompileCommand(JSONValue v, AbsoluteCompileDbDirectory db_dir) nothrow {
    import std.algorithm : map, filter;
    import std.json : JSON_TYPE;
    import std.range : only;

    try {
        const auto directory = v["directory"];
        const auto file = v["file"];
        const auto command = v["command"];

        foreach (a; only(directory, file, command).map!(a => !a.isNull
                && a.type == JSON_TYPE.STRING).filter!(a => !a)) {
            // sanity check.
            // if any element is false then break early.
            return typeof(return)();
        }

        return toCompileCommand(directory.str, file.str, command.str, db_dir);
    }
    catch (Exception ex) {
        import dextool.logger : error;

        error("Unable to parse json attribute: " ~ ex.msg);
    }

    return typeof(return)();
}

/** Transform a json entry to a CompileCommand.
 *
 * This function is under no circumstances meant to be exposed outside this module.
 * The API is badly designed for common use because it relies on the position
 * order of the strings for their meaning.
 */
private Nullable!CompileCommand toCompileCommand(string directory, string file,
        string command, AbsoluteCompileDbDirectory db_dir) nothrow {
    // expects that v is a tuple of 3 json values with the keys directory,
    // command, file

    Nullable!CompileCommand rval;

    try {
        auto abs_workdir = CompileCommand.AbsoluteDirectory(db_dir, directory);
        auto abs_file = CompileCommand.AbsoluteFileName(abs_workdir, file);
        auto tmp = CompileCommand(CompileCommand.FileName(file), abs_file,
                abs_workdir, CompileCommand.Command(command));
        rval = tmp;
    }
    catch (Exception ex) {
        import dextool.logger : error;

        error("Unable to parse json attribute: " ~ ex.msg);
    }

    return rval;
}

/** Parse a CompilationDatabase.
 *
 * Params:
 *  raw_input = the content of the CompilationDatabase.
 *  in_file = path to the compilation database file.
 *  out_range = range to write the output to.
 */
private void parseCommands(T)(string raw_input, CompileDbFile in_file, ref T out_range) nothrow {
    import std.json : parseJSON, JSONException;

    static void put(T)(JSONValue v, AbsoluteCompileDbDirectory dbdir, ref T out_range) nothrow {
        import std.algorithm : map, filter;
        import std.array : array;
        import logger = dextool.logger;

        try {
            // dfmt off
            foreach (e; v.array()
                     // map the JSON tuples to D structs
                     .map!(a => toCompileCommand(a, dbdir))
                     // remove invalid
                     .filter!(a => !a.isNull)
                     .map!(a => a.get)) {
                out_range.put(e);
            }
            // dfmt on
        }
        catch (Exception ex) {
            logger.error("Unable to parse json:" ~ ex.msg);
        }
    }

    try {
        auto json = parseJSON(raw_input);
        auto as_dir = AbsoluteCompileDbDirectory(in_file);
        put(json, as_dir, out_range);
    }
    catch (JSONException ex) {
        import dextool.logger : error;

        error("Error while parsing compilation database: " ~ ex.msg);
    }
    catch (Exception ex) {
        import dextool.logger : error;

        error("Error while parsing compilation database: " ~ ex.msg);
    }
}

void fromFile(T)(CompileDbFile filename, ref T app) {
    import std.algorithm : joiner;
    import std.conv : text;
    import std.stdio : File;

    auto raw = File(cast(string) filename).byLineCopy.joiner.text;
    raw.parseCommands(filename, app);
}

void fromFiles(T)(CompileDbFile[] fnames, ref T app) {
    foreach (f; fnames) {
        f.fromFile(app);
    }
}

/** Return default path if argument is null.
 */
CompileDbFile[] orDefaultDb(string[] cli_path) @safe pure nothrow {
    import std.array : array;
    import std.algorithm : map;

    if (cli_path is null) {
        return [CompileDbFile("compile_commands.json")];
    }

    return cli_path.map!(a => CompileDbFile(a)).array();
}

/** Contains the results of a search in the compilation database.
 *
 * When searching for the compile command for a file, the compilation db can
 * return several commands, as the file may have been compiled with different
 * options in different parts of the project.
 *
 * Params:
 *  filename = either relative or absolute filename to use as key when searching in the db.
 */
CompileCommandSearch find(CompileCommandDB db, string filename) @safe pure
in {
    import std.path : isAbsolute;
    import dextool.logger;

    debug trace("Looking for " ~ (filename.isAbsolute ? "absolute" : "relative") ~ " " ~ filename);
}
out (result) {
    import std.conv : to;
    import dextool.logger;

    debug trace("Found " ~ to!string(result));
}
body {
    import std.algorithm : find;
    import std.path : isAbsolute;
    import std.range : takeOne;

    @safe pure bool function(CompileCommand a, string b) comparer;

    if (filename.isAbsolute) {
        comparer = (a, b) @safe pure{
            return a.absoluteFile.length == b.length && a.absoluteFile == b;
        };
    } else {
        comparer = (a, b) @safe pure{
            return a.file.length == b.length && a.file == b;
        };
    }

    auto found = find!(comparer)(cast(CompileCommand[]) db, filename).takeOne;

    return CompileCommandSearch(found);
}

private struct SearchResult {
    string[] cflags;
    string absoluteFile;
}

/** Append the compiler flags if a match is found in the DB or error out.
 */
Nullable!(SearchResult) appendOrError(CompileCommandDB compile_db,
        const string[] cflags, const string input_file) @safe {

    return appendOrError(compile_db, cflags, input_file, defaultCompilerFilter);
}

/** Append the compiler flags if a match is found in the DB or error out.
 */
Nullable!(SearchResult) appendOrError(CompileCommandDB compile_db,
        const string[] cflags, const string input_file, const CompileCommandFilter flag_filter) @safe {
    auto compile_commands = compile_db.find(input_file.idup);
    debug {
        logger.trace(compile_commands.length > 0,
                "CompilationDatabase match (by filename):\n", compile_commands.toString);
        if (compile_commands.length == 0) {
            logger.trace(compile_db.toString);
        }

        logger.tracef("CompilationDatabase filter: %s", flag_filter);
    }

    typeof(return) rval;
    if (compile_commands.length == 0) {
        logger.error("File not found in compilation database\n  ", input_file);
        return rval;
    } else {
        rval = SearchResult.init;
        rval.cflags = cflags ~ compile_commands[0].parseFlag(flag_filter);
        rval.absoluteFile = cast(string) compile_commands[0].absoluteFile;
    }

    return rval;
}

string toString(CompileCommandDB db) @safe pure {
    import std.algorithm : map, joiner;
    import std.conv : text;
    import std.format : format;
    import std.array;

    return db.payload.map!(a => format("%s\n  %s\n  %s\n  %s\n", a.directory,
            a.file, a.absoluteFile, a.command)).joiner().text;
}

string toString(CompileCommandSearch search) @safe pure {
    import std.algorithm : map, joiner;
    import std.conv : text;
    import std.format : format;
    import std.array;

    return search.payload.map!(a => format("%s\n  %s\n  %s\n  %s\n",
            a.directory, a.file, a.absoluteFile, a.command)).joiner().text;
}

const auto defaultCompilerFilter = CompileCommandFilter(defaultCompilerFlagFilter, 1);

/// Returns: array of default flags to exclude.
auto defaultCompilerFlagFilter() @safe {
    import dextool.type : FilterClangFlag;
    import std.array : appender;

    auto app = appender!(FilterClangFlag[])();

    // dfmt off
    foreach (f; [
             // allow warnings. too much difference between gcc and clang to be
             // of use.
             "-Werror",
             // remove basic compile flag irrelevant for AST generation
             "-c", "-o",
             // machine dependent flags
             "-m",
             // machine dependent flags, AVR
             "-nodevicelib", "-Waddr-space-convert",
             // machine dependent flags, VxWorks
             "-non-static", "-Bstatic", "-Bdynamic", "-Xbind-lazy", "-Xbind-now",
             // blacklist all -f, add to whitelist those that are compatible with clang
             "-f",
             // linker flags
             "-static", "-shared", "-rdynamic", "-s", "-l", "-L", "-z", "-u", "-T", "-Xlinker",
             // a linker flag with filename as one argument, determined by checking length
             "-l",
             // remove some of the preprocessor flags.
             "-MT", "-MF", "-MD", "-MQ", "-MMD", "-MP", "-MG", "-E", "-cc1", "-S", "-M", "-MM", "-###",
             ]) {
        app.put(FilterClangFlag(f));
    }
    // dfmt on

    return app.data;
}

struct CompileCommandFilter {
    import dextool.type : FilterClangFlag;

    FilterClangFlag[] filter;
    int skipCompilerArgs = 1;
}

/** Filter and normalize the compiler flags.
 *
 *  - Sanitize the compiler command by removing flags matching the filter.
 *  - Remove excess white space.
 *  - Convert all filenames to absolute path.
 */
string[] parseFlag(CompileCommand cmd, const CompileCommandFilter flag_filter) @safe {
    import dextool.type : FilterClangFlag;

    static bool excludeStartWith(string flag, const FilterClangFlag[] flag_filter) @safe {
        import std.algorithm : startsWith, filter, count;

        // the purpuse is to find if any of the flags in flag_filter matches
        // the start of flag.

        // dfmt off
        return 0 != flag_filter
            .filter!(a => a.kind == FilterClangFlag.Kind.exclude)
            // keep flags that are at least the length of values
            .filter!(a => flag.length >= a.length)
            // if the flag starst with the exclude-flag it is a match
            .filter!(a => flag.startsWith(a.payload))
            .count();
        // dfmt on
    }

    static bool isCombindedIncludeFlag(string flag) @safe {
        // if an include flag make it absolute, as one argument by checking
        // length. 3 is to only match those that are -Ixyz
        return flag.length >= 3 && flag[0 .. 2] == "-I";
    }

    static bool isNotAFlag(string flag) @safe {
        // good enough if it seem to be a file
        return flag.length >= 1 && flag[0] != '-';
    }

    /// Flags that take an argument that is a path that need to be transformed
    /// to an absolute path.
    static bool isFlagAndPath(string flag) @safe {
        import std.algorithm : among;

        return 0 != flag.among("-I", "-idirafter", "-iframework", "-imacros",
                "-include-pch", "-include", "-iquote", "-isysroot", "-isystem-after", "-isystem");
    }

    static auto filterPair(T)(ref T r, CompileCommand.AbsoluteDirectory workdir,
            const FilterClangFlag[] flag_filter) @safe {
        enum State {
            /// keep the next flag IF none of the other transitions happens
            keep,
            /// keep the next argument and transform to an absolute path
            pathArgumentToAbsolute,
            /// skip the next flag
            skip,
            /// skip the next flag, if it is not a flag
            skipIfNotFlag,
        }

        import std.path : buildNormalizedPath, absolutePath;
        import std.array : appender;
        import std.range : ElementType;

        State st;
        auto rval = appender!(ElementType!T[]);

        foreach (arg; r) {
            // First states and how to handle those.
            // Then transitions from the state keep, which is the default state.
            //
            // The user controlled excludeStartWith must be before any other
            // conditions after the states. It is to give the user the ability
            // to filter out any flag.

            if (st == State.skip) {
                st = State.keep;
            } else if (st == State.skipIfNotFlag && isNotAFlag(arg)) {
                st = State.keep;
            } else if (st == State.pathArgumentToAbsolute) {
                st = State.keep;
                rval.put(buildNormalizedPath(workdir, arg).absolutePath);
            } else if (st == State.pathArgumentToAbsolute) {
                rval.put(arg);
                st = State.keep;
            } else if (excludeStartWith(arg, flag_filter)) {
                st = State.skipIfNotFlag;
            } else if (isCombindedIncludeFlag(arg)) {
                rval.put("-I");
                rval.put(buildNormalizedPath(workdir, arg[2 .. $]).absolutePath);
            } else if (isFlagAndPath(arg)) {
                rval.put(arg);
                st = State.pathArgumentToAbsolute;
            }  // parameter that seem to be filenames, remove
<<<<<<< HEAD
            else if (arg.among("-isysroot")) {
                st = State.isInclude;
            }
            else if (excludeStartWith(arg, flag_filter)) {
                st = State.skipIfNotFlag;
            } else if (isNotAFlag(arg)) {
=======
            else if (isNotAFlag(arg)) {
>>>>>>> 367585cc
                // skipping
            } else {
                rval.put(arg);
            }
        }

        return rval.data;
    }

    import std.algorithm : filter, among, splitter;
    import std.range : dropOne;

    // dfmt off
    auto pass1 = (cast(string) cmd.command).splitter(' ')
        // remove empty strings
        .filter!(a => !(a == ""));
    // dfmt on

    // consume elements
    foreach (_; 0 .. flag_filter.skipCompilerArgs) {
        if (!pass1.empty) {
            pass1.popFront;
        }
    }

    return filterPair(pass1, cmd.directory, flag_filter.filter);
}

@("Should be cflags with all unnecessary flags removed")
unittest {
    auto cmd = toCompileCommand("/home", "file1.cpp",
            `g++ -MD -lfoo.a -l bar.a -I bar -Igun -c a_filename.c`,
            AbsoluteCompileDbDirectory("/home"));
    auto s = cmd.parseFlag(defaultCompilerFilter);
    s.shouldEqualPretty(["-I", "/home/bar", "-I", "/home/gun"]);
}

@("Should be cflags with some excess spacing")
unittest {
    auto cmd = toCompileCommand("/home", "file1.cpp",
            `g++           -MD     -lfoo.a -l bar.a       -I    bar     -Igun`,
            AbsoluteCompileDbDirectory("/home"));

    auto s = cmd.parseFlag(defaultCompilerFilter);
    s.shouldEqualPretty(["-I", "/home/bar", "-I", "/home/gun"]);
}

@("Should be cflags with machine dependent removed")
unittest {
    auto cmd = toCompileCommand("/home", "file1.cpp",
            `g++ -mfoo -m bar -MD -lfoo.a -l bar.a -I bar -Igun -c a_filename.c`,
            AbsoluteCompileDbDirectory("/home"));

    auto s = cmd.parseFlag(defaultCompilerFilter);
    s.shouldEqualPretty(["-I", "/home/bar", "-I", "/home/gun"]);
}

@("Should be cflags with all -f removed")
unittest {
    auto cmd = toCompileCommand("/home", "file1.cpp",
            `g++ -fmany-fooo -I bar -fno-fooo -Igun -flolol -c a_filename.c`,
            AbsoluteCompileDbDirectory("/home"));

    auto s = cmd.parseFlag(defaultCompilerFilter);
    s.shouldEqualPretty(["-I", "/home/bar", "-I", "/home/gun"]);
}

version (unittest) {
    import std.file : getcwd;
    import std.path : absolutePath;
    import std.format : format;

    // contains a bit of extra junk that is expected to be removed
    immutable string dummy_path = "/path/to/../to/./db/compilation_db.json";
    immutable string dummy_dir = "/path/to/db";

    enum raw_dummy1 = `[
    {
        "directory": "dir1/dir2",
        "command": "g++ -Idir1 -c -o binary file1.cpp",
        "file": "file1.cpp"
    }
]`;

    enum raw_dummy2 = `[
    {
        "directory": "dir",
        "command": "g++ -Idir1 -c -o binary file1.cpp",
        "file": "file1.cpp"
    },
    {
        "directory": "dir",
        "command": "g++ -Idir1 -c -o binary file2.cpp",
        "file": "file2.cpp"
    }
]`;

    enum raw_dummy3 = `[
    {
        "directory": "dir1",
        "command": "g++ -Idir1 -c -o binary file3.cpp",
        "file": "file3.cpp"
    },
    {
        "directory": "dir2",
        "command": "g++ -Idir1 -c -o binary file3.cpp",
        "file": "file3.cpp"
    }
]`;
}

version (unittest) {
    import std.array : appender;
    import unit_threaded : writelnUt;
}

@("Should be a compile command DB")
unittest {
    auto app = appender!(CompileCommand[])();
    raw_dummy1.parseCommands(CompileDbFile(dummy_path), app);
    auto cmds = app.data;

    assert(cmds.length == 1);
    cmds[0].directory.shouldEqual(dummy_dir ~ "/dir1/dir2");
    cmds[0].command.shouldEqual("g++ -Idir1 -c -o binary file1.cpp");
    cmds[0].file.shouldEqual("file1.cpp");
    cmds[0].absoluteFile.shouldEqual(dummy_dir ~ "/dir1/dir2/file1.cpp");
}

@("Should be a DB with two entries")
unittest {
    auto app = appender!(CompileCommand[])();
    raw_dummy2.parseCommands(CompileDbFile(dummy_path), app);
    auto cmds = app.data;

    cmds[0].file.shouldEqual("file1.cpp");
    cmds[1].file.shouldEqual("file2.cpp");
}

@("Should find filename")
unittest {
    auto app = appender!(CompileCommand[])();
    raw_dummy2.parseCommands(CompileDbFile(dummy_path), app);
    auto cmds = CompileCommandDB(app.data);

    auto found = cmds.find(dummy_dir ~ "/dir/file2.cpp");
    assert(found.length == 1);
    found[0].file.shouldEqual("file2.cpp");
}

@("Should find no match by using an absolute path that doesn't exist in DB")
unittest {
    auto app = appender!(CompileCommand[])();
    raw_dummy2.parseCommands(CompileDbFile(dummy_path), app);
    auto cmds = CompileCommandDB(app.data);

    auto found = cmds.find("./file2.cpp");
    assert(found.length == 0);
}

@("Should find one match by using the absolute filename to disambiguous")
unittest {
    import unit_threaded : writelnUt;

    auto app = appender!(CompileCommand[])();
    raw_dummy3.parseCommands(CompileDbFile(dummy_path), app);
    auto cmds = CompileCommandDB(app.data);

    auto found = cmds.find(dummy_dir ~ "/dir2/file3.cpp");
    assert(found.length == 1);

    found.toString.shouldEqualPretty(format("%s/dir2
  file3.cpp
  %s/dir2/file3.cpp
  g++ -Idir1 -c -o binary file3.cpp
", dummy_dir, dummy_dir));
}

@("Should be a pretty printed search result")
unittest {
    auto app = appender!(CompileCommand[])();
    raw_dummy2.parseCommands(CompileDbFile(dummy_path), app);
    auto cmds = CompileCommandDB(app.data);
    auto found = cmds.find(dummy_dir ~ "/dir/file2.cpp");

    found.toString.shouldEqualPretty(format("%s/dir
  file2.cpp
  %s/dir/file2.cpp
  g++ -Idir1 -c -o binary file2.cpp
", dummy_dir, dummy_dir));
}

@("Should be a compile command DB with relative path")
unittest {
    enum raw = `[
    {
        "directory": ".",
        "command": "g++ -Idir1 -c -o binary file1.cpp",
        "file": "file1.cpp"
    }
    ]`;
    auto app = appender!(CompileCommand[])();
    raw.parseCommands(CompileDbFile(dummy_path), app);
    auto cmds = app.data;

    assert(cmds.length == 1);
    cmds[0].directory.shouldEqual(dummy_dir);
    cmds[0].file.shouldEqual("file1.cpp");
    cmds[0].absoluteFile.shouldEqual(dummy_dir ~ "/file1.cpp");
}

@("Should be a DB read from a relative path with the contained paths adjusted appropriately")
unittest {
    auto app = appender!(CompileCommand[])();
    raw_dummy3.parseCommands(CompileDbFile("path/compile_db.json"), app);
    auto cmds = CompileCommandDB(app.data);

    auto abs_path = getcwd() ~ "/path";

    auto found = cmds.find(abs_path ~ "/dir2/file3.cpp");
    assert(found.length == 1);

    found.toString.shouldEqualPretty(format("%s/dir2
  file3.cpp
  %s/dir2/file3.cpp
  g++ -Idir1 -c -o binary file3.cpp
", abs_path, abs_path));
}<|MERGE_RESOLUTION|>--- conflicted
+++ resolved
@@ -551,20 +551,12 @@
                 rval.put(arg);
                 st = State.pathArgumentToAbsolute;
             }  // parameter that seem to be filenames, remove
-<<<<<<< HEAD
-            else if (arg.among("-isysroot")) {
-                st = State.isInclude;
-            }
-            else if (excludeStartWith(arg, flag_filter)) {
-                st = State.skipIfNotFlag;
-            } else if (isNotAFlag(arg)) {
-=======
             else if (isNotAFlag(arg)) {
->>>>>>> 367585cc
                 // skipping
             } else {
                 rval.put(arg);
             }
+
         }
 
         return rval.data;

--- conflicted
+++ resolved
@@ -382,9 +382,6 @@
     this(USRType usr, TypeKindVariable var) @safe pure nothrow {
         this.usr = usr;
         this.variable = var;
-<<<<<<< HEAD
-        setUniqueId(variable.name);
-=======
 
         if (var.name.length != 0) {
             // Prefer using the name because it is also the c/c++ identifier.
@@ -394,7 +391,6 @@
         } else {
             setUniqueId(usr);
         }
->>>>>>> 59662ce7
     }
 
     this(USRType usr, TypeKindAttr type, CppVariable name) @safe pure nothrow {
@@ -829,18 +825,11 @@
 
         this.params_ = params.dup;
 
-<<<<<<< HEAD
-        char[] buf;
-        buf.reserve(100);
-        signatureToString((const(char)[] s) { buf ~= s; });
-        setUniqueId(buf);
-=======
         import std.array : appender;
 
         auto buf = appender!string();
         signatureToString(buf);
         setUniqueId(buf.data);
->>>>>>> 59662ce7
     }
 
     /// Function with no parameters.
